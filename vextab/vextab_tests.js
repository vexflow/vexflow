/**
 * VexTab Parser Tests
 * Copyright Mohit Cheppudira 2010 <mohit@muthanna.com>
 *
 * These tests simply check if parsing different types of strings
 * succeed or fail. They don't verify if the correct elements are
 * created. That part will be added after I factor the element generation
 * out of the parser.
 */

if (!Vex.Flow.Test) Vex.Flow.Test = {};

Vex.Flow.Test.VexTab = {}

Vex.Flow.Test.VexTab.Start = function() {
  module("VexTab Parser");
  test("Basic Test", Vex.Flow.Test.VexTab.basic);
  test("String/Fret Test", Vex.Flow.Test.VexTab.stringFret);
  test("MultiFret Test", Vex.Flow.Test.VexTab.multiFret);
  test("Tie Test", Vex.Flow.Test.VexTab.tie);
  test("Bend Test", Vex.Flow.Test.VexTab.bend);
  test("Vibrato Test", Vex.Flow.Test.VexTab.vibrato);
  test("Chord Test", Vex.Flow.Test.VexTab.chord);
  test("Tapping Test", Vex.Flow.Test.VexTab.tapping);
  test("Chord Ties Test", Vex.Flow.Test.VexTab.chordTies);
  test("Duration Test", Vex.Flow.Test.VexTab.duration);
  test("Notation Only Test", Vex.Flow.Test.VexTab.notationOnly);
}

Vex.Flow.Test.VexTab.catchError = function(tab, code) {
  try {
    tab.parse(code);
  } catch (e) {  equals(e.code, "ParseError", e.message); }
}

Vex.Flow.Test.VexTab.basic = function() {
  expect(2);
  var tab = new Vex.Flow.VexTab();
  Vex.Flow.Test.VexTab.catchError(tab, "xyz");

  ok(true, "all pass");
}

Vex.Flow.Test.VexTab.stringFret = function() {
  expect(5);
  var tab = new Vex.Flow.VexTab();

  tab.parse("notes 10/2 10/3");
  ok(true, "One fret per string.");

  Vex.Flow.Test.VexTab.catchError(tab, "notes /2 10/3");
  Vex.Flow.Test.VexTab.catchError(tab, "notes j/2 10/3");
  Vex.Flow.Test.VexTab.catchError(tab, "notes 4");

  ok(true, "all pass");
}

Vex.Flow.Test.VexTab.multiFret = function() {
  expect(5);
  var tab = new Vex.Flow.VexTab();

  tab.parse("notes 10-11/3");
  ok(true, "Multiple frets per string.");

  tab.parse("notes 10-11-12-13-15/3 5-4-3-2-1/2");
  ok(true, "Lots of frets");

  Vex.Flow.Test.VexTab.catchError(tab, "notes 10/2-10");
  Vex.Flow.Test.VexTab.catchError(tab, "notes 10-/2");
  ok(true, "all pass");
}

Vex.Flow.Test.VexTab.tie = function() {
  expect(5);
  var tab = new Vex.Flow.VexTab();

  tab.parse("notes 10s11/3");
  ok(true, "Simple slide.");

  tab.parse("notes 10s11h12p10/3");
  ok(true, "Effect mix - 10s11h12p10.");

  Vex.Flow.Test.VexTab.catchError(tab, "notes 10/2s10");
  Vex.Flow.Test.VexTab.catchError(tab, "notes 10s");

  ok(true, "all pass");
}

Vex.Flow.Test.VexTab.bend = function() {
  expect(5);
  var tab = new Vex.Flow.VexTab();

  tab.parse("notes 10b11/3");
  ok(true, "Simple bend.");

  tab.parse("notes 10b11s12/3");
  ok(true, "Bend then slide.");

  tab.parse("notes 10s11b12/3");
  ok(true, "Slide then bend.");

  Vex.Flow.Test.VexTab.catchError(tab, "notes 10b12b10b-/2");

  ok(true, "all pass");
}

Vex.Flow.Test.VexTab.vibrato = function() {
  expect(10);
  var tab = new Vex.Flow.VexTab();

  tab.parse("notes 10v/3");
  ok(true, "Simple vibrato.");

  tab.parse("notes 10-11v-12v/3");
  ok(true, "Multi-note vibrato");

  tab.parse("notes 10b11v-12/3");
  ok(true, "Bend then vibrato");

  tab.parse("notes 10b11b10v-12/3");
  ok(true, "Bend then release then vibrato");

  tab.parse("notes 10s11v-12/3");
  ok(true, "Slide then vibrato");

  tab.parse("notes 10s11vs4s12vh15p10-1/2");
  ok(true, "Big mix");

  Vex.Flow.Test.VexTab.catchError(tab, "notes 10v");
  Vex.Flow.Test.VexTab.catchError(tab, "notes 10vb/1");
  Vex.Flow.Test.VexTab.catchError(tab, "notes 10-b11/3");

  ok(true, "all pass");
}

Vex.Flow.Test.VexTab.chord = function() {
  expect(7);
  var tab = new Vex.Flow.VexTab();

  tab.parse("notes (4/6)");
  ok(true, "One note chord.");

  tab.parse("notes (4/5.6/7)");
  ok(true, "Two note chord.");

  Vex.Flow.Test.VexTab.catchError(tab, "notes (4");
  Vex.Flow.Test.VexTab.catchError(tab, "notes (4/)");
  Vex.Flow.Test.VexTab.catchError(tab, "notes (/5)");
  Vex.Flow.Test.VexTab.catchError(tab, "notes (4/5.)");

  ok(true, "all pass");
}

Vex.Flow.Test.VexTab.tapping = function() {
  expect(5);
  var tab = new Vex.Flow.VexTab();

  tab.parse("notes t5p4p3/3");
  ok(true, "Start with tap.");

  tab.parse("notes 5t12p5-4-3/1");
  ok(true, "Tap in the middle.");

  Vex.Flow.Test.VexTab.catchError(tab, "notes 5t/4");
  Vex.Flow.Test.VexTab.catchError(tab, "notes t-4-4h5/3");

  ok(true, "all pass");
}

Vex.Flow.Test.VexTab.chordTies = function() {
  expect(8);
  var tab = new Vex.Flow.VexTab();

  tab.parse("notes (1/2.2/3)s(3/2.4/3)");
  ok(true, "Simple chord slide.");

  tab.parse("notes (1/2.2/3.3/4)s(3/2.4/3.5/4)");
  ok(true, "Four note chord slide.");

  tab.parse("notes (4/5.1/2.2/3)s(3/2.4/3)");
  ok(true, "Mixed note count chord slide.");

  tab.parse("notes (1/2.2/3)s(3/2.5/5.4/3)");
  ok(true, "Reverse note count chord slide.");

  tab.parse("notes (1/2.2/3)s(3/2.4/3)h(6/2.7/3)");
  ok(true, "Slide then hammer");

  tab.parse("notes t(1/2.2/3)s(3/2.4/3)h(6/2.7/3)");
  ok(true, "Tap a chord, then slide and hammer");

  Vex.Flow.Test.VexTab.catchError(tab, "notes (1/2.2/3)s3/3");

  ok(true, "all pass");
}

Vex.Flow.Test.VexTab.duration = function() {
  var tab = new Vex.Flow.VexTab();

  tab.parse("notes :w (1/2.2/3)s(3/2.4/3)");
  ok(true, "Simple duration.");

  tab.parse("notes :h (1/2.2/3)s(3/2.4/3) :q 1/2");
  ok(true, "Duration changes duration.");

  ok(true, "all pass");
}

Vex.Flow.Test.VexTab.notationOnly = function() {
  var tab = new Vex.Flow.VexTab();

  tab.parse("tabstave notation=true");
  ok(true, "tabstave notation and tablature");

  tab.parse("notes :w 1/2 | 1/3 | 1/5 | 1/4");
  ok(true, "Simple stave with bars, notes and tabs.");

  tab.parse("tabstave notation=true tablature=false");
  ok(true, "tabstave just notation");

  tab.parse("notes :w 1/2 | 1/3 | 1/5 | 1/4");
  ok(true, "Simple stave with bars, notes and no tabs.");

<<<<<<< HEAD
  Vex.Flow.Test.VexTab.catchError(tab, "tabstave notation=false tablature=false");

	/* CLEF TESTS */
	clefs = ["treble", "alto", "tenor", "bass"]
	for (var i = 0; i < clefs.lenght; i++) {
		clef = clefs[i];
		tab.parse("tabstave notation=true clef=" + clef)
		ok(true, "Simple stave with " + clef + " clef")

		tab.parse("tabstave clef=" + clef)
		ok(true, "Simple stave with " + clef + " clef but notation off")
	}
	Vex.Flow.Test.VexTab.catchError(tab, "tabstave clef=blah")
	
	/* KEY SIGNATURE TESTS */
	for (var key in Vex.Flow.keySignature.keySpecs) { 
		tab.parse("tabstave key=" + key)
		ok(true, "Notation plus Key Signature for " + key)

		tab.parse("tabstave notation=true key=" + key)
		ok(true, "Notation plus Key Signature for " + key)

		tab.parse("tabstave notation=true tablature=true key=" + key)
		ok(true, "Notation plust Tablature plus Key Signature for " + key)
	}
	Vex.Flow.Test.VexTab.catchError(tab, "tabstave notation=true key=rrr")
	
	/* TIME SIGNATURE TESTS */
	times = ["C", "C|", "2/4", "4/4", "100/4"];
	for (var i = 0; i < times.length; i++ ) {
		time = times[i];
		tab.parse("tabstave time=" + time)
		ok(true, "Notation plus Time Signature for " + time)

		tab.parse("tabstave notation=true time=" + time)
		ok(true, "Notation plus Time Signature for " + time)

		tab.parse("tabstave notation=true tablature=true time=" + time)
		ok(true, "Notation plust Tablature plus Time Signature for " + time)
	}
	Vex.Flow.Test.VexTab.catchError(tab, "tabstave notation=true time=rrr")
	
=======
  tab.parse("tabstave notation=true clef=treble")
  ok(true, "Simple stave with treble clef")

  tab.parse("tabstave notation=true clef=alto")
  ok(true, "Simple stave with alto clef")

  tab.parse("tabstave notation=true clef=bass")
  ok(true, "Simple stave with bass clef")

  tab.parse("tabstave clef=treble")
  ok(true, "Simple stave with treble clef but notation off")

  tab.parse("tabstave clef=alto")
  ok(true, "Simple stave with alto clef but notation off")

  tab.parse("tabstave clef=bass")
  ok(true, "Simple stave with bass clef but notation off")

  Vex.Flow.Test.VexTab.catchError(tab, "tabstave clef=blah")

  Vex.Flow.Test.VexTab.catchError(tab,
      "tabstave notation=false tablature=false");
>>>>>>> 091f2201

  ok(true, "all pass");
}<|MERGE_RESOLUTION|>--- conflicted
+++ resolved
@@ -221,73 +221,47 @@
   tab.parse("notes :w 1/2 | 1/3 | 1/5 | 1/4");
   ok(true, "Simple stave with bars, notes and no tabs.");
 
-<<<<<<< HEAD
   Vex.Flow.Test.VexTab.catchError(tab, "tabstave notation=false tablature=false");
 
-	/* CLEF TESTS */
-	clefs = ["treble", "alto", "tenor", "bass"]
-	for (var i = 0; i < clefs.lenght; i++) {
-		clef = clefs[i];
-		tab.parse("tabstave notation=true clef=" + clef)
-		ok(true, "Simple stave with " + clef + " clef")
-
-		tab.parse("tabstave clef=" + clef)
-		ok(true, "Simple stave with " + clef + " clef but notation off")
-	}
-	Vex.Flow.Test.VexTab.catchError(tab, "tabstave clef=blah")
-	
-	/* KEY SIGNATURE TESTS */
-	for (var key in Vex.Flow.keySignature.keySpecs) { 
-		tab.parse("tabstave key=" + key)
-		ok(true, "Notation plus Key Signature for " + key)
-
-		tab.parse("tabstave notation=true key=" + key)
-		ok(true, "Notation plus Key Signature for " + key)
-
-		tab.parse("tabstave notation=true tablature=true key=" + key)
-		ok(true, "Notation plust Tablature plus Key Signature for " + key)
-	}
-	Vex.Flow.Test.VexTab.catchError(tab, "tabstave notation=true key=rrr")
-	
-	/* TIME SIGNATURE TESTS */
-	times = ["C", "C|", "2/4", "4/4", "100/4"];
-	for (var i = 0; i < times.length; i++ ) {
-		time = times[i];
-		tab.parse("tabstave time=" + time)
-		ok(true, "Notation plus Time Signature for " + time)
-
-		tab.parse("tabstave notation=true time=" + time)
-		ok(true, "Notation plus Time Signature for " + time)
-
-		tab.parse("tabstave notation=true tablature=true time=" + time)
-		ok(true, "Notation plust Tablature plus Time Signature for " + time)
-	}
-	Vex.Flow.Test.VexTab.catchError(tab, "tabstave notation=true time=rrr")
-	
-=======
-  tab.parse("tabstave notation=true clef=treble")
-  ok(true, "Simple stave with treble clef")
-
-  tab.parse("tabstave notation=true clef=alto")
-  ok(true, "Simple stave with alto clef")
-
-  tab.parse("tabstave notation=true clef=bass")
-  ok(true, "Simple stave with bass clef")
-
-  tab.parse("tabstave clef=treble")
-  ok(true, "Simple stave with treble clef but notation off")
-
-  tab.parse("tabstave clef=alto")
-  ok(true, "Simple stave with alto clef but notation off")
-
-  tab.parse("tabstave clef=bass")
-  ok(true, "Simple stave with bass clef but notation off")
-
+  /* CLEF TESTS */
+  clefs = ["treble", "alto", "tenor", "bass"]
+  for (var i = 0; i < clefs.lenght; i++) {
+    clef = clefs[i];
+    tab.parse("tabstave notation=true clef=" + clef)
+    ok(true, "Simple stave with " + clef + " clef")
+
+    tab.parse("tabstave clef=" + clef)
+    ok(true, "Simple stave with " + clef + " clef but notation off")
+  }
   Vex.Flow.Test.VexTab.catchError(tab, "tabstave clef=blah")
-
-  Vex.Flow.Test.VexTab.catchError(tab,
-      "tabstave notation=false tablature=false");
->>>>>>> 091f2201
-
+  
+  /* KEY SIGNATURE TESTS */
+  for (var key in Vex.Flow.keySignature.keySpecs) { 
+    tab.parse("tabstave key=" + key)
+    ok(true, "Notation plus Key Signature for " + key)
+
+    tab.parse("tabstave notation=true key=" + key)
+    ok(true, "Notation plus Key Signature for " + key)
+
+    tab.parse("tabstave notation=true tablature=true key=" + key)
+    ok(true, "Notation plust Tablature plus Key Signature for " + key)
+  }
+  Vex.Flow.Test.VexTab.catchError(tab, "tabstave notation=true key=rrr")
+  
+  /* TIME SIGNATURE TESTS */
+  times = ["C", "C|", "2/4", "4/4", "100/4"];
+  for (var i = 0; i < times.length; i++ ) {
+    time = times[i];
+    tab.parse("tabstave time=" + time)
+    ok(true, "Notation plus Time Signature for " + time)
+
+    tab.parse("tabstave notation=true time=" + time)
+    ok(true, "Notation plus Time Signature for " + time)
+
+    tab.parse("tabstave notation=true tablature=true time=" + time)
+    ok(true, "Notation plust Tablature plus Time Signature for " + time)
+  }
+  Vex.Flow.Test.VexTab.catchError(tab, "tabstave notation=true time=rrr")
+  
   ok(true, "all pass");
 }