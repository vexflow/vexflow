--- conflicted
+++ resolved
@@ -18,11 +18,7 @@
 // Output directories.
 const BASE_DIR = __dirname;
 const BUILD_DIR = path.join(BASE_DIR, 'build');
-<<<<<<< HEAD
-=======
 const DOCS_DIR = path.join(BASE_DIR, 'docs');
-const RELEASES_DIR = path.join(BASE_DIR, 'releases');
->>>>>>> 8fba4623
 const REFERENCE_DIR = path.join(BASE_DIR, 'reference');
 
 // Global variables that will be set below.
@@ -243,19 +239,6 @@
           },
         },
       },
-<<<<<<< HEAD
-=======
-      release: {
-        files: [
-          {
-            expand: true,
-            cwd: BUILD_DIR,
-            src: ['*.js', '*.map'],
-            dest: RELEASES_DIR,
-          },
-        ],
-      },
->>>>>>> 8fba4623
       reference: {
         files: [
           {
