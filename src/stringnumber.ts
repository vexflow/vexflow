// [VexFlow](http://vexflow.com) - Copyright (c) Mohit Muthanna 2010.
// Author: Larry Kuhns
//
// ## Description
// This file implements the `StringNumber` class which renders string
// number annotations beside notes.

import { RuntimeError } from './util';
import { Modifier } from './modifier';
import { Renderer } from './renderer';
import { StaveNote } from './stavenote';
import { FontInfo } from './types/common';
import { Note } from './note';
import { ModifierContextState } from './modifiercontext';
import { StemmableNote } from './stemmablenote';

export class StringNumber extends Modifier {
  protected note?: Note;

  protected radius: number;

  protected last_note?: Note;
  protected string_number: string;
  protected x_offset: number;
  protected y_offset: number;
  protected dashed: boolean;
  protected leg: number;
  protected font: FontInfo;

  static get CATEGORY(): string {
    return 'stringnumber';
  }

  // ## Static Methods
  // Arrange string numbers inside a `ModifierContext`
  static format(nums: StringNumber[], state: ModifierContextState): boolean {
    const left_shift = state.left_shift;
    const right_shift = state.right_shift;
    const num_spacing = 1;

    if (!nums || nums.length === 0) return false;

    const nums_list = [];
    let prev_note = null;
    let shift_left = 0;
    let shift_right = 0;

    for (let i = 0; i < nums.length; ++i) {
      const num = nums[i];
      const note = num.getNote();
      const pos = num.getPosition();

      if (!(note instanceof StaveNote)) {
        throw new RuntimeError('NoStaveNote');
      }

<<<<<<< HEAD
      const props = note.getKeyProps()[num.getIndex()];
=======
        const index = num.checkIndex();
        const props = note.getKeyProps()[index];
>>>>>>> e21a8d66

      if (note !== prev_note) {
        for (let n = 0; n < note.keys.length; ++n) {
          if (left_shift === 0) {
            shift_left = Math.max(note.getLeftDisplacedHeadPx(), shift_left);
          }
          if (right_shift === 0) {
            shift_right = Math.max(note.getRightDisplacedHeadPx(), shift_right);
          }
        }
        prev_note = note;
      }

      nums_list.push({
        pos,
        note,
        num,
        line: props.line,
        shiftL: shift_left,
        shiftR: shift_right,
      });
    }

    // Sort string numbers by line number.
    nums_list.sort((a, b) => b.line - a.line);

    // TODO: This variable never gets assigned to anything. Is that a bug or can this be removed?
    let num_shiftL = 0; // eslint-disable-line
    let num_shiftR = 0;
    let x_widthL = 0;
    let x_widthR = 0;
    let last_line = null;
    let last_note = null;
    for (let i = 0; i < nums_list.length; ++i) {
      let num_shift = 0;
      const note = nums_list[i].note;
      const pos = nums_list[i].pos;
      const num = nums_list[i].num;
      const line = nums_list[i].line;
      const shiftL = nums_list[i].shiftL;
      const shiftR = nums_list[i].shiftR;

      // Reset the position of the string number every line.
      if (line !== last_line || note !== last_note) {
        num_shiftL = left_shift + shiftL; // eslint-disable-line
        num_shiftR = right_shift + shiftR;
      }

      const num_width = num.getWidth() + num_spacing;
      if (pos === Modifier.Position.LEFT) {
        num.setXShift(left_shift);
        num_shift = shift_left + num_width; // spacing
        x_widthL = num_shift > x_widthL ? num_shift : x_widthL;
      } else if (pos === Modifier.Position.RIGHT) {
        num.setXShift(num_shiftR);
        num_shift += num_width; // spacing
        x_widthR = num_shift > x_widthR ? num_shift : x_widthR;
      }
      last_line = line;
      last_note = note;
    }

    state.left_shift += x_widthL;
    state.right_shift += x_widthR;
    return true;
  }

  constructor(number: string) {
    super();
    this.setAttribute('type', 'StringNumber');

    this.string_number = number;
    this.setWidth(20); // ???
    this.position = Modifier.Position.ABOVE; // Default position above stem or note head
    this.x_shift = 0;
    this.y_shift = 0;
    this.x_offset = 0; // Horizontal offset from default
    this.y_offset = 0; // Vertical offset from default
    this.dashed = true; // true - draw dashed extension  false - no extension
    this.leg = Renderer.LineEndType.NONE; // draw upward/downward leg at the of extension line
    this.radius = 8;
    this.font = {
      family: 'sans-serif',
      size: 10,
      weight: 'bold',
    };
  }

  getCategory(): string {
    return StringNumber.CATEGORY;
  }

  setLineEndType(leg: number): this {
    if (leg >= Renderer.LineEndType.NONE && leg <= Renderer.LineEndType.DOWN) {
      this.leg = leg;
    }
    return this;
  }

  setStringNumber(number: string): this {
    this.string_number = number;
    return this;
  }

  setOffsetX(x: number): this {
    this.x_offset = x;
    return this;
  }

  setOffsetY(y: number): this {
    this.y_offset = y;
    return this;
  }

  setLastNote(note: Note): this {
    this.last_note = note;
    return this;
  }

  setDashed(dashed: boolean): this {
    this.dashed = dashed;
    return this;
  }

  draw(): void {
    const ctx = this.checkContext();
    const note = this.checkAttachedNote();
    this.setRendered();

    const line_space = note.checkStave().getOptions().spacing_between_lines_px;

    const start = note.getModifierStartXY(this.position, this.index);
    let dot_x = start.x + this.x_shift + this.x_offset;
    let dot_y = start.y + this.y_shift + this.y_offset;

    switch (this.position) {
      case Modifier.Position.ABOVE:
      case Modifier.Position.BELOW: {
        const stem_ext = note.getStemExtents();
        let top = stem_ext.topY;
        let bottom = stem_ext.baseY + 2;

        if (note.getStemDirection() === StaveNote.STEM_DOWN) {
          top = stem_ext.baseY;
          bottom = stem_ext.topY - 2;
        }

        if (this.position === Modifier.Position.ABOVE) {
          dot_y = note.hasStem() ? top - line_space * 1.75 : start.y - line_space * 1.75;
        } else {
          dot_y = note.hasStem() ? bottom + line_space * 1.5 : start.y + line_space * 1.75;
        }

        dot_y += this.y_shift + this.y_offset;

        break;
      }
      case Modifier.Position.LEFT:
        dot_x -= this.radius / 2 + 5;
        break;
      case Modifier.Position.RIGHT:
        dot_x += this.radius / 2 + 6;
        break;
      default:
        throw new RuntimeError('InvalidPosition', `The position ${this.position} is invalid`);
    }

    ctx.save();
    ctx.beginPath();
    ctx.arc(dot_x, dot_y, this.radius, 0, Math.PI * 2, false);
    ctx.setLineWidth(1.5);
    ctx.stroke();
    ctx.setFont(this.font.family, this.font.size, this.font.weight);
    const x = dot_x - ctx.measureText(this.string_number).width / 2;
    ctx.fillText('' + this.string_number, x, dot_y + 4.5);

    if (this.last_note instanceof StemmableNote) {
      const end = this.last_note.getStemX() - note.getX() + 5;
      ctx.setStrokeStyle('#000000');
      ctx.setLineCap('round');
      ctx.setLineWidth(0.6);
      if (this.dashed) {
        Renderer.drawDashedLine(ctx, dot_x + 10, dot_y, dot_x + end, dot_y, [3, 3]);
      } else {
        Renderer.drawDashedLine(ctx, dot_x + 10, dot_y, dot_x + end, dot_y, [3, 0]);
      }

      let len;
      let pattern;
      switch (this.leg) {
        case Renderer.LineEndType.UP:
          len = -10;
          pattern = this.dashed ? [3, 3] : [3, 0];
          Renderer.drawDashedLine(ctx, dot_x + end, dot_y, dot_x + end, dot_y + len, pattern);
          break;
        case Renderer.LineEndType.DOWN:
          len = 10;
          pattern = this.dashed ? [3, 3] : [3, 0];
          Renderer.drawDashedLine(ctx, dot_x + end, dot_y, dot_x + end, dot_y + len, pattern);
          break;
        default:
          break;
      }
    }

    ctx.restore();
  }
}<|MERGE_RESOLUTION|>--- conflicted
+++ resolved
@@ -54,12 +54,8 @@
         throw new RuntimeError('NoStaveNote');
       }
 
-<<<<<<< HEAD
-      const props = note.getKeyProps()[num.getIndex()];
-=======
-        const index = num.checkIndex();
-        const props = note.getKeyProps()[index];
->>>>>>> e21a8d66
+      const index = num.checkIndex();
+      const props = note.getKeyProps()[index];
 
       if (note !== prev_note) {
         for (let n = 0; n < note.keys.length; ++n) {
