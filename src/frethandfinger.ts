// VexFlow - Music Engraving for HTML5
// Copyright Mohit Muthanna 2010
// Author Larry Kuhns 2013
// Class to draws string numbers into the notation.

import { Builder } from './easyscore';
import { Font, FontInfo, FontStyle, FontWeight } from './font';
import { Modifier, ModifierPosition } from './modifier';
import { ModifierContextState } from './modifiercontext';
import { StemmableNote } from './stemmablenote';
<<<<<<< HEAD
import { Category } from './typeguard';
=======
import { Tables } from './tables';
import { TextFormatter } from './textformatter';
>>>>>>> 08045814
import { RuntimeError } from './util';

export class FretHandFinger extends Modifier {
  static get CATEGORY(): string {
    return Category.FretHandFinger;
  }

  static TEXT_FONT: Required<FontInfo> = {
    family: Font.SANS_SERIF,
    size: 9,
    weight: FontWeight.BOLD,
    style: FontStyle.NORMAL,
  };

  // Arrange fingerings inside a ModifierContext.
  static format(nums: FretHandFinger[], state: ModifierContextState): boolean {
    const { left_shift, right_shift } = state;
    const num_spacing = 1;

    if (!nums || nums.length === 0) return false;

    const nums_list = [];
    let prev_note = null;
    let shiftLeft = 0;
    let shiftRight = 0;

    for (let i = 0; i < nums.length; ++i) {
      const num = nums[i];
      const note = num.getNote();
      const pos = num.getPosition();
      const index = num.checkIndex();
      const props = note.getKeyProps()[index];
      const textFormatter = TextFormatter.create(num.textFont);
      const textHeight = textFormatter.maxHeight;
      if (num.position === ModifierPosition.ABOVE) {
        state.top_text_line += textHeight / Tables.STAVE_LINE_DISTANCE + 0.5;
      }
      if (num.position === ModifierPosition.BELOW) {
        state.text_line += textHeight / Tables.STAVE_LINE_DISTANCE + 0.5;
      }

      if (note !== prev_note) {
        for (let n = 0; n < note.keys.length; ++n) {
          if (left_shift === 0) {
            shiftLeft = Math.max(note.getLeftDisplacedHeadPx(), shiftLeft);
          }
          if (right_shift === 0) {
            shiftRight = Math.max(note.getRightDisplacedHeadPx(), shiftRight);
          }
        }
        prev_note = note;
      }

      nums_list.push({
        note,
        num,
        pos,
        line: props.line,
        shiftL: shiftLeft,
        shiftR: shiftRight,
      });
    }

    // Sort fingernumbers by line number.
    nums_list.sort((a, b) => b.line - a.line);

    let numShiftL = 0;
    let numShiftR = 0;
    let xWidthL = 0;
    let xWidthR = 0;
    let lastLine = null;
    let lastNote = null;

    for (let i = 0; i < nums_list.length; ++i) {
      let num_shift = 0;
      const { note, pos, num, line, shiftL, shiftR } = nums_list[i];

      // Reset the position of the string number every line.
      if (line !== lastLine || note !== lastNote) {
        numShiftL = left_shift + shiftL;
        numShiftR = right_shift + shiftR;
      }

      const numWidth = num.getWidth() + num_spacing;
      if (pos === Modifier.Position.LEFT) {
        num.setXShift(left_shift + numShiftL);
        num_shift = left_shift + numWidth; // spacing
        xWidthL = num_shift > xWidthL ? num_shift : xWidthL;
      } else if (pos === Modifier.Position.RIGHT) {
        num.setXShift(numShiftR);
        num_shift = shiftRight + numWidth; // spacing
        xWidthR = num_shift > xWidthR ? num_shift : xWidthR;
      }
      lastLine = line;
      lastNote = note;
    }

    state.left_shift += xWidthL;
    state.right_shift += xWidthR;

    return true;
  }

  static easyScoreHook({ fingerings }: { fingerings?: string } = {}, note: StemmableNote, builder: Builder): void {
    fingerings
      ?.split(',')
      .map((fingeringString: string) => {
        const split = fingeringString.trim().split('.');
        const params: { number: string; position?: string } = { number: split[0] };
        if (split[1]) params.position = split[1];
        return builder.getFactory().Fingering(params);
      })
      .map((fingering: Modifier, index: number) => note.addModifier(index, fingering));
  }

  protected finger: string;
  protected x_offset: number;
  protected y_offset: number;

  constructor(finger: string) {
    super();

    this.finger = finger;
    this.width = 7;
    this.position = Modifier.Position.LEFT; // Default position above stem or note head
    this.x_shift = 0;
    this.y_shift = 0;
    this.x_offset = 0; // Horizontal offset from default
    this.y_offset = 0; // Vertical offset from default
    this.resetFont();
  }

  setFretHandFinger(finger: string): this {
    this.finger = finger;
    return this;
  }

  getFretHandFinger(): string {
    return this.finger;
  }

  setOffsetX(x: number): this {
    this.x_offset = x;
    return this;
  }

  setOffsetY(y: number): this {
    this.y_offset = y;
    return this;
  }

  draw(): void {
    const ctx = this.checkContext();
    const note = this.checkAttachedNote();
    this.setRendered();

    const start = note.getModifierStartXY(this.position, this.index);
    let dot_x = start.x + this.x_shift + this.x_offset;
    let dot_y = start.y + this.y_shift + this.y_offset + 5;

    switch (this.position) {
      case Modifier.Position.ABOVE:
        dot_x -= 4;
        dot_y -= 12;
        break;
      case Modifier.Position.BELOW:
        dot_x -= 2;
        dot_y += 10;
        break;
      case Modifier.Position.LEFT:
        dot_x -= this.width;
        break;
      case Modifier.Position.RIGHT:
        dot_x += 1;
        break;
      default:
        throw new RuntimeError('InvalidPosition', `The position ${this.position} does not exist`);
    }

    ctx.save();
    ctx.setFont(this.textFont);
    ctx.fillText('' + this.finger, dot_x, dot_y);
    ctx.restore();
  }
}<|MERGE_RESOLUTION|>--- conflicted
+++ resolved
@@ -8,12 +8,9 @@
 import { Modifier, ModifierPosition } from './modifier';
 import { ModifierContextState } from './modifiercontext';
 import { StemmableNote } from './stemmablenote';
-<<<<<<< HEAD
-import { Category } from './typeguard';
-=======
 import { Tables } from './tables';
 import { TextFormatter } from './textformatter';
->>>>>>> 08045814
+import { Category } from './typeguard';
 import { RuntimeError } from './util';
 
 export class FretHandFinger extends Modifier {
