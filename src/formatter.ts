--- conflicted
+++ resolved
@@ -406,11 +406,7 @@
   constructor(options?: FormatterOptions) {
     this.formatterOptions = {
       globalSoftmax: false,
-<<<<<<< HEAD
       softmaxFactor: Tables.SOFTMAX_FACTOR,
-=======
-      softmaxFactor: softmaxDefault,
->>>>>>> 4a074230
       maxIterations: 5,
       ...options,
     };
