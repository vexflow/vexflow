// [VexFlow](http://vexflow.com) - Copyright (c) Mohit Muthanna 2010.
// Author Larry Kuhns 2011

import { Vex } from './vex';
import { StaveModifier } from './stavemodifier';
<<<<<<< HEAD
export class Volta extends StaveModifier {
  static get type() {
    return {
      NONE: 1,
      BEGIN: 2,
      MID: 3,
      END: 4,
      BEGIN_END: 5
    };
=======

export var Volta = (function() {
  function Volta(type, number, x, y_shift) {
    if (arguments.length > 0) this.init(type, number, x, y_shift);
>>>>>>> ee2565a5
  }
  constructor(type, number, x, y_shift) {
    super();
    this.volta = type;
    this.x = x;
    this.y_shift = y_shift;
    this.number = number;
    this.font = {
      family: "sans-serif",
      size: 9,
      weight: "bold"
    };
  }
  getCategory() { return "voltas"; }
  setShiftY(y) { this.y_shift = y; return this; }
  draw(stave, x) {
    if (!stave.context) throw new Vex.RERR("NoCanvasContext",
      "Can't draw stave without canvas context.");
    var ctx = stave.context;
    var width = stave.width;
    var top_y = stave.getYForTopText(stave.options.num_lines) + this.y_shift;
    var vert_height = 1.5 * stave.options.spacing_between_lines_px;
    switch(this.volta) {
      case Volta.type.BEGIN:
        ctx.fillRect(this.x + x, top_y, 1, vert_height);
        break;
      case Volta.type.END:
        width -= 5;
        ctx.fillRect(this.x + x + width, top_y, 1, vert_height);
        break;
      case Volta.type.BEGIN_END:
        width -= 3;
        ctx.fillRect(this.x + x, top_y, 1, vert_height);
        ctx.fillRect(this.x + x + width, top_y, 1, vert_height);
        break;
    }
      // If the beginning of a volta, draw measure number
    if (this.volta == Volta.type.BEGIN ||
        this.volta == Volta.type.BEGIN_END) {
      ctx.save();
      ctx.setFont(this.font.family, this.font.size, this.font.weight);
      ctx.fillText(this.number, this.x + x + 5, top_y + 15);
      ctx.restore();
    }
    ctx.fillRect(this.x + x, top_y, width, 1);
    return this;
  }
}<|MERGE_RESOLUTION|>--- conflicted
+++ resolved
@@ -3,7 +3,6 @@
 
 import { Vex } from './vex';
 import { StaveModifier } from './stavemodifier';
-<<<<<<< HEAD
 export class Volta extends StaveModifier {
   static get type() {
     return {
@@ -13,12 +12,6 @@
       END: 4,
       BEGIN_END: 5
     };
-=======
-
-export var Volta = (function() {
-  function Volta(type, number, x, y_shift) {
-    if (arguments.length > 0) this.init(type, number, x, y_shift);
->>>>>>> ee2565a5
   }
   constructor(type, number, x, y_shift) {
     super();
