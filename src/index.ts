// [VexFlow](https://vexflow.com) - Copyright (c) Mohit Muthanna 2010.
// MIT License

import { Vex } from './vex';

export * from './accidental';
export * from './annotation';
export * from './articulation';
export * from './barnote';
export * from './beam';
export * from './bend';
export * from './boundingbox';
export * from './boundingboxcomputation';
export * from './canvascontext';
export * from './chordsymbol';
export * from './clef';
export * from './clefnote';
export * from './crescendo';
export * from './curve';
export * from './dot';
export * from './easyscore';
export * from './element';
export * from './factory';
export * from './flow';
export * from './font';
// Do not export './fonts/*' because they are used by the entry/* files.
export * from './formatter';
export * from './fraction';
export * from './frethandfinger';
export * from './ghostnote';
export * from './glyph';
export * from './glyphnote';
export * from './gracenote';
export * from './gracenotegroup';
export * from './gracetabnote';
export * from './keymanager';
export * from './keysignature';
export * from './keysignote';
export * from './modifier';
export * from './modifiercontext';
export * from './multimeasurerest';
export * from './music';
export * from './note';
export * from './notehead';
export * from './notesubgroup';
export * from './ornament';
export * from './parser';
export * from './pedalmarking';
// Do not export './publicpath'. It is used internally by vexflow-core.ts
export * from './registry';
export * from './rendercontext';
export * from './renderer';
export * from './repeatnote';
export * from './stave';
export * from './stavebarline';
export * from './staveconnector';
export * from './stavehairpin';
export * from './staveline';
export * from './stavemodifier';
export * from './stavenote';
export * from './staverepetition';
export * from './stavesection';
export * from './stavetempo';
export * from './stavetext';
export * from './stavetie';
export * from './stavevolta';
export * from './stem';
export * from './stemmablenote';
export * from './stringnumber';
export * from './strokes';
export * from './svgcontext';
export * from './system';
<<<<<<< HEAD
// Do not export './tables'. It is accessible via Vex.Flow.*.
=======
// Do not export './tables' because it is internal.
>>>>>>> 2b0e4c35
export * from './tabnote';
export * from './tabslide';
export * from './tabstave';
export * from './tabtie';
export * from './textbracket';
export * from './textdynamics';
export * from './textformatter';
export * from './textnote';
export * from './tickable';
export * from './tickcontext';
export * from './timesigglyph';
export * from './timesignature';
export * from './timesignote';
export * from './tremolo';
export * from './tuning';
export * from './tuplet';
export * from './typeguard';
export * from './util';
// Do not export './version'. It is accessible via Vex.Flow.VERSION & Vex.Flow.BUILD.
export * from './vibrato';
export * from './vibratobracket';
export * from './voice';
export * from './web';

// Export Vex as a named export AND as a default export, to support both ways of importing.
export { Vex };
export default Vex;<|MERGE_RESOLUTION|>--- conflicted
+++ resolved
@@ -70,11 +70,7 @@
 export * from './strokes';
 export * from './svgcontext';
 export * from './system';
-<<<<<<< HEAD
-// Do not export './tables'. It is accessible via Vex.Flow.*.
-=======
-// Do not export './tables' because it is internal.
->>>>>>> 2b0e4c35
+// Do not export './tables' because it is internal. Its public API is accessible via Vex.Flow.*.
 export * from './tabnote';
 export * from './tabslide';
 export * from './tabstave';
