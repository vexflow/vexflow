--- conflicted
+++ resolved
@@ -61,11 +61,7 @@
     super();
 
     this.options = {
-<<<<<<< HEAD
       softmaxFactor: Tables.SOFTMAX_FACTOR,
-=======
-      softmaxFactor: softmaxDefault,
->>>>>>> 4a074230
     };
 
     // Convert the `time` string into a VoiceTime object if necessary.
