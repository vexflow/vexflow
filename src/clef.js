--- conflicted
+++ resolved
@@ -24,27 +24,6 @@
       line: 3
     },
     "treble_8va": {
-<<<<<<< HEAD
-        code: "v83",
-        point: 40,
-        line: 3,
-        ottava: {code: "v8",
-                 point: 20,
-                 line: -1.2,
-                 x_shift: 11
-                 }
-      },
-    "treble_8vb": {
-        code: "v83",
-        point: 40,
-        line: 3,
-        ottava: {code: "v8",
-                 point: 20,
-                 line: 6.3,
-                 x_shift: 10
-                 }
-      },
-=======
       code: "v83",
       point: 40,
       line: 3,
@@ -66,7 +45,6 @@
         x_shift: 10
       }
     },
->>>>>>> ea2c464b
     "bass": {
       code: "v79",
       point: 40,
@@ -123,27 +101,6 @@
       line: 3
     },
     "treble_8va_small": {
-<<<<<<< HEAD
-        code: "v83",
-        point: 32,
-        line: 3,
-        ottava: {code: "v8",
-                 point: 18,
-                 line: -0.4,
-                 x_shift: 8
-                 }
-      },
-    "treble_8vb_small": {
-        code: "v83",
-        point: 32,
-        line: 3,
-        ottava: {code: "v8",
-            point: 18,
-            line: 5.8,
-            x_shift: 6
-            }
-      },
-=======
       code: "v83",
       point: 32,
       line: 3,
@@ -165,7 +122,6 @@
         x_shift: 6
       }
     },
->>>>>>> ea2c464b
     "bass_small": {
       code: "v79",
       point: 32,
@@ -235,19 +191,11 @@
       var glyph = new Vex.Flow.Glyph(this.clef.code, this.clef.point);
       this.placeGlyphOnLine(glyph, stave, this.clef.line);
       if (this.clef.ottava !== undefined) {
-<<<<<<< HEAD
-          var ottavaGlyph = new Vex.Flow.Glyph(this.clef.ottava.code, this.clef.ottava.point);
-          ottavaGlyph.metrics.x_max = 0;
-          ottavaGlyph.setXShift(this.clef.ottava.x_shift);
-          this.placeGlyphOnLine(ottavaGlyph, stave, this.clef.ottava.line);
-          stave.addGlyph(ottavaGlyph);
-=======
         var ottavaGlyph = new Vex.Flow.Glyph(this.clef.ottava.code, this.clef.ottava.point);
         ottavaGlyph.metrics.x_max = 0;
         ottavaGlyph.setXShift(this.clef.ottava.x_shift);
         this.placeGlyphOnLine(ottavaGlyph, stave, this.clef.ottava.line);
         stave.addGlyph(ottavaGlyph);
->>>>>>> ea2c464b
       }
       stave.addGlyph(glyph);
     },
@@ -258,19 +206,11 @@
       this.placeGlyphOnLine(glyph, stave, this.clef.line);
       stave.addEndGlyph(glyph);
       if (this.clef.ottava !== undefined) {
-<<<<<<< HEAD
-          var ottavaGlyph = new Vex.Flow.Glyph(this.clef.ottava.code, this.clef.ottava.point);
-          ottavaGlyph.metrics.x_max = 0;
-          ottavaGlyph.setXShift(this.clef.ottava.x_shift);
-          this.placeGlyphOnLine(ottavaGlyph, stave, this.clef.ottava.line);
-          stave.addEndGlyph(ottavaGlyph);
-=======
         var ottavaGlyph = new Vex.Flow.Glyph(this.clef.ottava.code, this.clef.ottava.point);
         ottavaGlyph.metrics.x_max = 0;
         ottavaGlyph.setXShift(this.clef.ottava.x_shift);
         this.placeGlyphOnLine(ottavaGlyph, stave, this.clef.ottava.line);
         stave.addEndGlyph(ottavaGlyph);
->>>>>>> ea2c464b
       }
     }
   });
