// [VexFlow](http://vexflow.com) - Copyright (c) Mohit Muthanna 2010.
//
// ## Description
//
// This file implements `GraceNoteGroup` which is used to format and
// render grace notes.

import { Vex } from './vex';
import { Flow } from './tables';
import { Modifier } from './modifier';
import { Formatter } from './formatter';
import { Voice } from './voice';
import { Beam } from './beam';
import { StaveTie } from './stavetie';
import { TabTie } from './tabtie';
import { StaveNote } from './stavenote';
import { Note } from './note';
import { StemmableNote } from './stemmablenote';
import { ModifierContextState } from './modifiercontext';
<<<<<<< HEAD
=======
import { RenderContext } from './types/common';
>>>>>>> e21a8d66

// To enable logging for this class. Set `GraceNoteGroup.DEBUG` to `true`.
function L(
  // eslint-disable-next-line
  ...args: any
) {
  if (GraceNoteGroup.DEBUG) Vex.L('Vex.Flow.GraceNoteGroup', args);
}

/** GraceNoteGroup is used to format and render grace notes. */
export class GraceNoteGroup extends Modifier {
  static DEBUG: boolean;

  protected readonly voice: Voice;
  protected readonly grace_notes: StemmableNote[];
  protected readonly show_slur?: boolean;

  protected preFormatted: boolean;
  protected formatter: Formatter;
  protected render_options: { slur_y_shift: number };
  protected slur?: StaveTie | TabTie;
  protected beams: Beam[];

  static get CATEGORY(): string {
    return 'gracenotegroups';
  }

  /** Arranges groups inside a `ModifierContext`. */
  static format(gracenote_groups: GraceNoteGroup[], state: ModifierContextState): boolean {
    const group_spacing_stave = 4;
    const group_spacing_tab = 0;

    if (!gracenote_groups || gracenote_groups.length === 0) return false;

    const group_list = [];
    let prev_note = null;
    let shiftL = 0;

    for (let i = 0; i < gracenote_groups.length; ++i) {
      const gracenote_group = gracenote_groups[i];
      const note = gracenote_group.getNote();
      const is_stavenote = note.getCategory() === StaveNote.CATEGORY;
      const spacing = is_stavenote ? group_spacing_stave : group_spacing_tab;

      if (is_stavenote && note !== prev_note) {
        // Iterate through all notes to get the displaced pixels
        for (let n = 0; n < note.keys.length; ++n) {
          shiftL = Math.max(note.getLeftDisplacedHeadPx(), shiftL);
        }
        prev_note = note;
      }

      group_list.push({ shift: shiftL, gracenote_group, spacing });
    }

    // If first note left shift in case it is displaced
    let group_shift = group_list[0].shift;
    let formatWidth;
    for (let i = 0; i < group_list.length; ++i) {
      const gracenote_group = group_list[i].gracenote_group;
      gracenote_group.preFormat();
      formatWidth = gracenote_group.getWidth() + group_list[i].spacing;
      group_shift = Math.max(formatWidth, group_shift);
    }

    for (let i = 0; i < group_list.length; ++i) {
      const gracenote_group = group_list[i].gracenote_group;
      formatWidth = gracenote_group.getWidth() + group_list[i].spacing;
      gracenote_group.setSpacingFromNextModifier(group_shift - Math.min(formatWidth, group_shift));
    }

    state.left_shift += group_shift;
    return true;
  }

  //** `GraceNoteGroup` inherits from `Modifier` and is placed inside a `ModifierContext`. */
  constructor(grace_notes: StemmableNote[], show_slur?: boolean) {
    super();
    this.setAttribute('type', 'GraceNoteGroup');

    this.position = Modifier.Position.LEFT;
    this.grace_notes = grace_notes;
    this.width = 0;

    this.preFormatted = false;

    this.show_slur = show_slur;
    this.slur = undefined;

    this.formatter = new Formatter();
    this.voice = new Voice({
      num_beats: 4,
      beat_value: 4,
      resolution: Flow.RESOLUTION,
    }).setStrict(false);

    this.render_options = {
      slur_y_shift: 0,
    };

    this.beams = [];

    this.voice.addTickables(this.grace_notes);

    return this;
  }

  getCategory(): string {
    return GraceNoteGroup.CATEGORY;
  }

  preFormat(): void {
    if (this.preFormatted) return;

    this.formatter.joinVoices([this.voice]).format([this.voice], 0, {});
    this.setWidth(this.formatter.getMinTotalWidth());
    this.preFormatted = true;
  }

  beamNotes(grace_notes?: StemmableNote[]): this {
    grace_notes = grace_notes || this.grace_notes;
    if (grace_notes.length > 1) {
      const beam = new Beam(grace_notes);

      beam.render_options.beam_width = 3;
      beam.render_options.partial_beam_length = 4;

      this.beams.push(beam);
    }

    return this;
  }

  setWidth(width: number): this {
    this.width = width;
    return this;
  }

  getWidth(): number {
    return this.width;
  }

  getGraceNotes(): Note[] {
    return this.grace_notes;
  }

  draw(): void {
    const ctx: RenderContext = this.checkContext();
    const note = this.checkAttachedNote();
    this.setRendered();

    L('Drawing grace note group for:', note);

    this.alignSubNotesWithNote(this.getGraceNotes(), note); // Modifier function

    // Draw notes
    this.grace_notes.forEach((graceNote) => {
      graceNote.setContext(ctx).draw();
    });

    // Draw beam
    this.beams.forEach((beam) => {
      beam.setContext(ctx).draw();
    });

    if (this.show_slur) {
      // Create and draw slur
      const is_stavenote = note.getCategory() === StaveNote.CATEGORY;
      const TieClass = is_stavenote ? StaveTie : TabTie;

      this.slur = new TieClass({
        last_note: this.grace_notes[0],
        first_note: note,
        first_indices: [0],
        last_indices: [0],
      });

      this.slur.render_options.cp2 = 12;
      this.slur.render_options.y_shift = (is_stavenote ? 7 : 5) + this.render_options.slur_y_shift;
      this.slur.setContext(ctx).draw();
    }
  }
}<|MERGE_RESOLUTION|>--- conflicted
+++ resolved
@@ -17,10 +17,7 @@
 import { Note } from './note';
 import { StemmableNote } from './stemmablenote';
 import { ModifierContextState } from './modifiercontext';
-<<<<<<< HEAD
-=======
 import { RenderContext } from './types/common';
->>>>>>> e21a8d66
 
 // To enable logging for this class. Set `GraceNoteGroup.DEBUG` to `true`.
 function L(
