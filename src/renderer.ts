// [VexFlow](http://vexflow.com) - Copyright (c) Mohit Muthanna 2010.
// MIT License

import { CanvasContext } from './canvascontext';
import { SVGContext } from './svgcontext';
import { RenderContext } from './types/common';
import { RuntimeError } from './util';

// A ContextBuilder is either Renderer.getSVGContext or Renderer.getCanvasContext.
export type ContextBuilder = typeof Renderer.getSVGContext | typeof Renderer.getCanvasContext;

// eslint-disable-next-line
function isRenderContext(obj: any): obj is RenderContext {
  return obj.setShadowBlur !== undefined;
}

/**
 * Support Canvas & SVG rendering contexts.
 */
export class Renderer {
  protected ctx: RenderContext;

  static lastContext?: RenderContext = undefined;

  static buildContext(
    elementId: string | HTMLCanvasElement | HTMLDivElement,
    backend: number,
    width: number,
    height: number,
    background: string = '#FFF'
  ): RenderContext {
    const renderer = new Renderer(elementId, backend);
    if (width && height) {
      renderer.resize(width, height);
    }

    const ctx = renderer.getContext();
    ctx.setBackgroundFillStyle(background);
    Renderer.lastContext = ctx;
    return ctx;
  }

  static getCanvasContext(elementId: string, width: number, height: number, background?: string): RenderContext {
    return Renderer.buildContext(elementId, Renderer.Backends.CANVAS, width, height, background);
  }

  static getSVGContext(elementId: string, width: number, height: number, background?: string): RenderContext {
    return Renderer.buildContext(elementId, Renderer.Backends.SVG, width, height, background);
  }

  // Draw a dashed line (horizontal, vertical or diagonal
  // dashPattern = [3,3] draws a 3 pixel dash followed by a three pixel space.
  // setting the second number to 0 draws a solid line.
  static drawDashedLine(
    context: RenderContext,
    fromX: number,
    fromY: number,
    toX: number,
    toY: number,
    dashPattern: number[]
  ): void {
    context.beginPath();

    const dx = toX - fromX;
    const dy = toY - fromY;
    const angle = Math.atan2(dy, dx);
    let x = fromX;
    let y = fromY;
    context.moveTo(fromX, fromY);
    let idx = 0;
    let draw = true;
    while (!((dx < 0 ? x <= toX : x >= toX) && (dy < 0 ? y <= toY : y >= toY))) {
      const dashLength = dashPattern[idx++ % dashPattern.length];
      const nx = x + Math.cos(angle) * dashLength;
      x = dx < 0 ? Math.max(toX, nx) : Math.min(toX, nx);
      const ny = y + Math.sin(angle) * dashLength;
      y = dy < 0 ? Math.max(toY, ny) : Math.min(toY, ny);
      if (draw) {
        context.lineTo(x, y);
      } else {
        context.moveTo(x, y);
      }
      draw = !draw;
    }

    context.closePath();
    context.stroke();
  }

  /**
   * @param canvasId can be:
   *   - a string element ID (of a canvas or div element)
   *   - a canvas element
   *   - a div element, which will contain the SVG output
   * @param backend Renderer.Backends.CANVAS or Renderer.Backends.SVG
   */
<<<<<<< HEAD
  constructor(context: RenderContext);
  constructor(canvas: string | HTMLCanvasElement, backend: Renderer.Backends.CANVAS);
  constructor(canvas: string | HTMLDivElement, backend: Renderer.Backends.SVG);
  constructor(arg0: string | HTMLCanvasElement | HTMLDivElement | RenderContext, arg1?: number) {
    if (isRenderContext(arg0)) {
      // The user has provided what looks like a RenderContext, let's just use it.
      // TODO(tommadams): RenderContext is an interface, can we introduce a context base class
      // to make this check more robust?
      this.ctx = arg0;
=======
  constructor(canvasId: string | HTMLCanvasElement | HTMLDivElement, backend: number) {
    if (!canvasId) {
      throw new RuntimeError('BadArgument', 'Invalid id for renderer.');
    } else if (typeof canvasId === 'string') {
      this.elementId = canvasId;
      this.element = document.getElementById(canvasId) as HTMLCanvasElement | HTMLDivElement;
    } else if ('getContext' in canvasId /* HTMLCanvasElement */) {
      this.element = canvasId as HTMLCanvasElement;
>>>>>>> 1e46ddaf
    } else {
      if (arg1 === undefined) {
        // The backend must be specified if the render context isn't directly provided.
        throw new RuntimeError('InvalidArgument', 'Missing backend argument');
      }
      const backend: number = arg1;

      let element: HTMLElement;
      if (typeof arg0 == 'string') {
        const maybeElement = document.getElementById(arg0);
        if (maybeElement == null) {
          throw new RuntimeError('BadElementId', `Can't find element with ID "${maybeElement}"`);
        }
        element = maybeElement;
      } else {
        element = arg0 as HTMLElement;
      }

      // Verify backend and create context
      if (backend === Renderer.Backends.CANVAS) {
        if (!(element instanceof window.HTMLCanvasElement)) {
          throw new RuntimeError('BadElement', 'CANVAS context requires an HTMLCanvasElement');
        }
        const context = element.getContext('2d');
        if (!context) {
          throw new RuntimeError('BadElement', "Can't get canvas context");
        }
        this.ctx = new CanvasContext(context);
      } else if (backend === Renderer.Backends.SVG) {
        if (!(element instanceof HTMLDivElement)) {
          throw new RuntimeError('BadElement', 'SVG context requires an HTMLDivElement.');
        }
        this.ctx = new SVGContext(element);
      } else {
        throw new RuntimeError('InvalidBackend', `No support for backend: ${backend}`);
      }
    }
  }

  resize(width: number, height: number): this {
    this.ctx.resize(width, height);
    return this;
  }

  getContext(): RenderContext {
    return this.ctx;
  }
}

// eslint-disable-next-line
export namespace Renderer {
  export enum Backends {
    CANVAS = 1,
    SVG = 2,
  }

  // End of line types
  export enum LineEndType {
    NONE = 1, // No leg
    UP = 2, // Upward leg
    DOWN = 3, // Downward leg
  }
}<|MERGE_RESOLUTION|>--- conflicted
+++ resolved
@@ -94,26 +94,14 @@
    *   - a div element, which will contain the SVG output
    * @param backend Renderer.Backends.CANVAS or Renderer.Backends.SVG
    */
-<<<<<<< HEAD
   constructor(context: RenderContext);
-  constructor(canvas: string | HTMLCanvasElement, backend: Renderer.Backends.CANVAS);
-  constructor(canvas: string | HTMLDivElement, backend: Renderer.Backends.SVG);
+  constructor(canvas: string | HTMLCanvasElement | HTMLDivElement, backend: number);
   constructor(arg0: string | HTMLCanvasElement | HTMLDivElement | RenderContext, arg1?: number) {
     if (isRenderContext(arg0)) {
       // The user has provided what looks like a RenderContext, let's just use it.
       // TODO(tommadams): RenderContext is an interface, can we introduce a context base class
       // to make this check more robust?
       this.ctx = arg0;
-=======
-  constructor(canvasId: string | HTMLCanvasElement | HTMLDivElement, backend: number) {
-    if (!canvasId) {
-      throw new RuntimeError('BadArgument', 'Invalid id for renderer.');
-    } else if (typeof canvasId === 'string') {
-      this.elementId = canvasId;
-      this.element = document.getElementById(canvasId) as HTMLCanvasElement | HTMLDivElement;
-    } else if ('getContext' in canvasId /* HTMLCanvasElement */) {
-      this.element = canvasId as HTMLCanvasElement;
->>>>>>> 1e46ddaf
     } else {
       if (arg1 === undefined) {
         // The backend must be specified if the render context isn't directly provided.
