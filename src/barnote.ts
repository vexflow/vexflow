--- conflicted
+++ resolved
@@ -87,23 +87,11 @@
   draw(): void {
     const ctx = this.checkContext();
     L('Rendering bar line at: ', this.getAbsoluteX());
-<<<<<<< HEAD
-    this.applyStyle(ctx);
-
-    ctx.openGroup('barnote', this.getAttribute('id'));
-    this.barline.setType(this.type);
-    this.barline.setX(this.getAbsoluteX());
-    this.barline.draw(this.checkStave());
-    ctx.closeGroup();
-
-    this.restoreStyle(ctx);
-=======
     const barline = new Barline(this.type);
     barline.setX(this.getAbsoluteX());
     barline.setStave(this.checkStave());
     barline.setContext(ctx);
     barline.drawWithStyle();
->>>>>>> d602715b
     this.setRendered();
   }
 }