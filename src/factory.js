--- conflicted
+++ resolved
@@ -21,11 +21,8 @@
 import { Tuplet } from './tuplet';
 import { Voice } from './voice';
 import { Beam } from './beam';
-<<<<<<< HEAD
-=======
 import { GraceNote } from './gracenote';
 import { GraceNoteGroup } from './gracenotegroup';
->>>>>>> 3442e555
 
 // To enable logging for this class. Set `Vex.Flow.Factory.DEBUG` to `true`.
 function L(...args) { if (Factory.DEBUG) Vex.L('Vex.Flow.Factory', args); }
