--- conflicted
+++ resolved
@@ -214,17 +214,8 @@
 
   // Render ornament in position next to note.
   draw() {
-<<<<<<< HEAD
     const ctx = this.checkContext();
     this.checkAttachedNote();
-=======
-    this.checkContext();
-
-    if (!this.note || this.index == null) {
-      throw new RuntimeError('NoAttachedNote', "Can't draw Ornament without a note and index.");
-    }
-
->>>>>>> faf894c4
     this.setRendered();
 
     const note = this.getNote();
@@ -232,7 +223,7 @@
     const stave = note.getStave();
 
     const classString = Object.keys(this.getAttribute('classes')).join(' ');
-    this.context.openGroup(classString, this.getAttribute('id'));
+    ctx.openGroup(classString, this.getAttribute('id'));
 
     // Get stem extents
     const stemExtents = note.getStem().getExtents();
@@ -314,6 +305,6 @@
       glyphY -= this.glyph.getMetrics().height + this.render_options.accidentalUpperPadding;
       this.accidentalUpper.render(ctx, glyphX, glyphY);
     }
-    this.context.closeGroup();
+    ctx.closeGroup();
   }
 }