// Copyright (c) 2023-present VexFlow contributors: https://github.com/vexflow/vexflow/graphs/contributors
// @author Cyril Silverman
// MIT License

import { getBottomY, getInitialOffset, getTopY } from './articulation';
import { Element } from './element';
import { Metrics } from './metrics';
import { Modifier, ModifierPosition } from './modifier';
import { ModifierContextState } from './modifiercontext';
import { Note } from './note';
import { Stem } from './stem';
import { StemmableNote } from './stemmablenote';
import { Tables } from './tables';
<<<<<<< HEAD
import { Category, isTabNote } from './typeguard';
import { defined, log, RuntimeError } from './util';
=======
import { Category } from './typeguard';
import { log } from './util';
>>>>>>> d602715b

// eslint-disable-next-line
function L(...args: any[]) {
  if (Ornament.DEBUG) log('VexFlow.Ornament', args);
}

/**
 * Ornament implements ornaments as modifiers that can be
 * attached to notes. The complete list of ornaments is available in
 * `tables.ts` under `VexFlow.ornamentCodes`.
 *
 * See `tests/ornament_tests.ts` for usage examples.
 */
export class Ornament extends Modifier {
  /** To enable logging for this class. Set `VexFlow.Ornament.DEBUG` to `true`. */
  static DEBUG: boolean = false;

  /** Ornaments category string. */
  static get CATEGORY(): string {
    return Category.Ornament;
  }
  static get minPadding(): number {
    return Metrics.get('NoteHead.minPadding');
  }

  protected ornamentAlignWithNoteHead: string[] | boolean;
  protected type: string;

  protected delayed: boolean;
  protected adjustForStemDirection: boolean;
  public renderOptions: {
    accidentalUpperPadding: number;
    accidentalLowerPadding: number;
  };
  protected accidentalUpper?: Element;
  protected accidentalLower?: Element;
  protected delayXShift?: number;

  /** Arrange ornaments inside `ModifierContext` */
  static format(ornaments: Ornament[], state: ModifierContextState): boolean {
    if (!ornaments || ornaments.length === 0) return false;

    let width = 0; // width is used by ornaments, which are always centered on the note head
    let rightShift = state.rightShift; // jazz ornaments calculate r/l shift separately
    let leftShift = state.leftShift;

    for (let i = 0; i < ornaments.length; ++i) {
      const ornament = ornaments[i];
      const increment = 2;

      if (ornament.position === ModifierPosition.RIGHT) {
        ornament.xShift += rightShift + 2;
        rightShift += ornament.width + Ornament.minPadding;
      } else if (ornament.position === ModifierPosition.LEFT) {
        ornament.xShift -= leftShift + ornament.width + 2;
        leftShift += ornament.width + Ornament.minPadding;
      } else if (ornament.position === ModifierPosition.ABOVE) {
        width = Math.max(ornament.getWidth(), width);
        const note = ornament.getNote() as StemmableNote;
        let curTop = note.getLineNumber(true) + state.topTextLine;
        const stem = note.getStem();
        if (stem && note.getStemDirection() === Stem.UP) {
          curTop += Math.abs(stem.getHeight()) / Tables.STAVE_LINE_DISTANCE;
        }
        const numLines = note.getStave()?.getNumLines() ?? 0;
        // make sure that the ornaments stay above the staff
        if (curTop < numLines) state.topTextLine += numLines - curTop;
        ornament.setTextLine(state.topTextLine);
        state.topTextLine += increment;
      } else {
        width = Math.max(ornament.getWidth(), width);
        ornament.setTextLine(state.textLine);
        state.textLine += increment;
      }
    }

    // Note: 'legit' ornaments don't consider other modifiers when calculating their
    // X position, but jazz ornaments sometimes need to.
    state.leftShift = leftShift + width / 2;
    state.rightShift = rightShift + width / 2;
    return true;
  }

  /**
   * ornamentNoteTransition means the jazz ornament represents an effect from one note to another,
   * these are generally on the top of the staff.
   */
  static get ornamentNoteTransition(): string[] {
    return ['flip', 'jazzTurn', 'smear'];
  }

  /**
   * ornamentAttack indicates something that happens in the attach, placed before the note and
   * any accidentals
   */
  static get ornamentAttack(): string[] {
    return ['scoop'];
  }

  /**
   * The ornament is aligned based on the note head, but without regard to whether the
   * stem goes up or down.
   */
  static get ornamentAlignWithNoteHead(): string[] {
    return ['doit', 'fall', 'fallLong', 'doitLong', 'scoop'];
  }

  /**
   * An ornament that happens on the release of the note, generally placed after the
   * note and overlapping the next beat/measure..
   */
  static get ornamentRelease(): string[] {
    return ['doit', 'fall', 'fallLong', 'doitLong', 'jazzTurn', 'smear', 'flip'];
  }

  static get ornamentLeft(): string[] {
    return ['scoop'];
  }

  static get ornamentRight(): string[] {
    return ['doit', 'fall', 'fallLong', 'doitLong'];
  }

  static get ornamentYShift(): string[] {
    return ['fallLong'];
  }

  /** ornamentArticulation goes above/below the note based on space availablity */
  static get ornamentArticulation(): string[] {
    return ['bend', 'plungerClosed', 'plungerOpen'];
  }

  /**
   * Create a new ornament of type `type`, which is an entry in
   * `VexFlow.ornamentCodes` in `tables.ts`.
   */
  constructor(type: string) {
    super();

    // Default position ABOVE
    this.position = ModifierPosition.ABOVE;
    if (Ornament.ornamentRight.indexOf(type) >= 0) {
      this.position = ModifierPosition.RIGHT;
    }
    if (Ornament.ornamentLeft.indexOf(type) >= 0) {
      this.position = ModifierPosition.LEFT;
    }
    this.type = type;
    this.delayed = false;

    this.renderOptions = {
      accidentalLowerPadding: 3,
      accidentalUpperPadding: 3,
    };

    // some jazz ornaments are above or below depending on stem direction.
    this.adjustForStemDirection = false;

    this.ornamentAlignWithNoteHead = Ornament.ornamentAlignWithNoteHead.indexOf(this.type) >= 0;

    // Is this a jazz ornament that goes between this note and the next note.
    if (Ornament.ornamentNoteTransition.indexOf(this.type) >= 0) {
      this.delayed = true;
    }

    this.text = Tables.ornamentCodes(this.type);
  }

  /** Set note attached to ornament. */
  setNote(note: Note): this {
    super.setNote(note);
    // articulations above/below the line can be stacked.
    if (Ornament.ornamentArticulation.indexOf(this.type) >= 0) {
      // Unfortunately we don't know the stem direction.  So we base it
      // on the line number, but also allow it to be overridden.
      if (note.getLineNumber() >= 3) {
        this.position = Modifier.Position.ABOVE;
      } else {
        this.position = Modifier.Position.BELOW;
      }
    }
    return this;
  }

  /** Set whether the ornament is to be delayed. */
  setDelayed(delayed: boolean): this {
    this.delayed = delayed;
    return this;
  }

  /** Set the upper accidental for the ornament. */
  setUpperAccidental(accid: string): this {
    this.accidentalUpper = new Element();
    this.accidentalUpper.setText(Tables.accidentalCodes(accid));
    return this;
  }

  /** Set the lower accidental for the ornament. */
  setLowerAccidental(accid: string): this {
    this.accidentalLower = new Element();
    this.accidentalLower.setText(Tables.accidentalCodes(accid));
    return this;
  }

  /** Render ornament in position next to note. */
  draw(): void {
    const ctx = this.checkContext();
    const note = this.checkAttachedNote() as StemmableNote;
    this.setRendered();

    const stave = note.checkStave();

    ctx.openGroup('ornament', this.getAttribute('id'));

    // Get initial coordinates for the modifier position
    const start = note.getModifierStartXY(this.position, this.index);
    let glyphX = start.x;

    const staffSpace = stave.getSpacingBetweenLines();
    const initialOffset = getInitialOffset(note, this.position);

    // If the ornament is aligned with the note head, don't consider the stave y
    // but use the 'natural' modifier y
    let glyphY = this.ornamentAlignWithNoteHead ? start.y : 0;
    if (this.position === ModifierPosition.ABOVE) {
      glyphY = getTopY(note, this.textLine) - (this.textLine + initialOffset) * staffSpace;
    }
    if (this.position === ModifierPosition.BELOW) {
      glyphY = getBottomY(note, this.textLine) + (this.textLine + initialOffset + 1.5) * staffSpace;
    }

    // Ajdust x position if ornament is delayed
    if (this.delayed) {
      let delayXShift = 0;
<<<<<<< HEAD
      const startX = glyphX - stave.getNoteStartX();
      if (this.delayXShift !== undefined) {
        delayXShift = this.delayXShift;
      } else {
        delayXShift += this.glyph.getMetrics().width / 2;
=======
      const startX = note.getTickContext().getX();
      if (this.delayXShift !== undefined) {
        delayXShift = this.delayXShift;
      } else {
>>>>>>> d602715b
        const tickables = note.getVoice().getTickables();
        const index = tickables.indexOf(note);
        const nextContext = index + 1 < tickables.length ? tickables[index + 1].checkTickContext() : undefined;
        if (nextContext) {
          delayXShift += (nextContext.getX() - startX) * 0.5;
        } else {
          delayXShift += (stave.getX() + stave.getWidth() - glyphX) * 0.5;
        }
        this.delayXShift = delayXShift;
      }
      glyphX += delayXShift;
    }

    L('Rendering ornament: ', this.text.charCodeAt(0), glyphX, glyphY);
    if (this.accidentalLower) {
      this.accidentalLower.renderText(
        ctx,
        glyphX + this.xShift - this.accidentalLower.getWidth() * 0.5,
        glyphY + this.yShift - this.accidentalLower.getTextMetrics().actualBoundingBoxDescent
      );
      glyphY -= this.accidentalLower.getHeight() + this.renderOptions.accidentalLowerPadding;
    }

    // ornament requires yShift
    if (Ornament.ornamentYShift.indexOf(this.type) >= 0) {
      this.yShift += this.getHeight();
    }

    this.x =
      glyphX -
      (this.position === ModifierPosition.ABOVE || this.position === ModifierPosition.BELOW ? this.width * 0.5 : 0);
    this.y = glyphY;

    this.renderText(ctx, 0, 0);

    if (this.accidentalUpper) {
      glyphY -= this.getHeight() + this.renderOptions.accidentalUpperPadding;
      this.accidentalUpper.renderText(
        ctx,
        glyphX + this.xShift - this.accidentalUpper.getWidth() * 0.5,
        glyphY + this.yShift - this.accidentalUpper.getTextMetrics().actualBoundingBoxDescent
      );
    }
    ctx.closeGroup();
  }
}<|MERGE_RESOLUTION|>--- conflicted
+++ resolved
@@ -11,13 +11,8 @@
 import { Stem } from './stem';
 import { StemmableNote } from './stemmablenote';
 import { Tables } from './tables';
-<<<<<<< HEAD
-import { Category, isTabNote } from './typeguard';
-import { defined, log, RuntimeError } from './util';
-=======
 import { Category } from './typeguard';
 import { log } from './util';
->>>>>>> d602715b
 
 // eslint-disable-next-line
 function L(...args: any[]) {
@@ -252,18 +247,10 @@
     // Ajdust x position if ornament is delayed
     if (this.delayed) {
       let delayXShift = 0;
-<<<<<<< HEAD
-      const startX = glyphX - stave.getNoteStartX();
-      if (this.delayXShift !== undefined) {
-        delayXShift = this.delayXShift;
-      } else {
-        delayXShift += this.glyph.getMetrics().width / 2;
-=======
       const startX = note.getTickContext().getX();
       if (this.delayXShift !== undefined) {
         delayXShift = this.delayXShift;
       } else {
->>>>>>> d602715b
         const tickables = note.getVoice().getTickables();
         const index = tickables.indexOf(note);
         const nextContext = index + 1 < tickables.length ? tickables[index + 1].checkTickContext() : undefined;
