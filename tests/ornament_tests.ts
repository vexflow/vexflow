// Copyright (c) 2023-present VexFlow contributors: https://github.com/vexflow/vexflow/graphs/contributors
// MIT License
// @author Cyril Silverman
//
// Ornament Tests

// TODO: Formatting for Jazz Ornaments is incorrect. The last note + ornament bleeds into the next measure.

import { TestOptions, VexFlowTests } from './vexflow_test_helpers';

import { Accidental } from '../src/accidental';
import { Beam } from '../src/beam';
import { Dot } from '../src/dot';
import { Element } from '../src/element';
import { Factory } from '../src/factory';
import { Formatter } from '../src/formatter';
import { Glyphs } from '../src/glyphs';
import { Ornament } from '../src/ornament';
import { ContextBuilder } from '../src/renderer';
import { Stave } from '../src/stave';
import { StaveNote } from '../src/stavenote';
import { Voice, VoiceMode } from '../src/voice';

const OrnamentTests = {
  Start(): void {
    QUnit.module('Ornament');
    const run = VexFlowTests.runTests;
    run('Ornaments', drawOrnaments);
    run('Ornaments Vertically Shifted', drawOrnamentsDisplaced);
    run('Ornaments - Delayed turns', drawOrnamentsDelayed);
    run('Ornaments - Delayed turns, Multiple Draws', drawOrnamentsDelayedMultipleDraws);
    run('Ornaments - Delayed turns, Multiple Voices', drawOrnamentsDelayedMultipleVoices);
    run('Stacked', drawOrnamentsStacked);
    run('With Upper/Lower Accidentals', drawOrnamentsWithAccidentals);
    run('Jazz Ornaments', jazzOrnaments);
  },
};

function drawOrnaments(options: TestOptions, contextBuilder: ContextBuilder): void {
  options.assert.expect(0);

  // Get the rendering context
  const ctx = contextBuilder(options.elementId, 750, 195);

  const stave = new Stave(10, 30, 700);
  stave.setContext(ctx).drawWithStyle();
  const notes = [
    new StaveNote({ keys: ['c/4'], duration: '4', stemDirection: 1 }),
    new StaveNote({ keys: ['c/4'], duration: '4', stemDirection: 1 }),
    new StaveNote({ keys: ['c/4'], duration: '4', stemDirection: 1 }),
    new StaveNote({ keys: ['c/4'], duration: '4', stemDirection: 1 }),
    new StaveNote({ keys: ['c/4'], duration: '4', stemDirection: 1 }),
    new StaveNote({ keys: ['c/4'], duration: '4', stemDirection: 1 }),
    new StaveNote({ keys: ['c/4'], duration: '4', stemDirection: 1 }),
    new StaveNote({ keys: ['c/4'], duration: '4', stemDirection: 1 }),
    new StaveNote({ keys: ['c/4'], duration: '4', stemDirection: 1 }),
    new StaveNote({ keys: ['c/4'], duration: '4', stemDirection: 1 }),
    new StaveNote({ keys: ['c/4'], duration: '4', stemDirection: 1 }),
    new StaveNote({ keys: ['c/4'], duration: '4', stemDirection: 1 }),
    new StaveNote({ keys: ['c/4'], duration: '4', stemDirection: 1 }),
  ];

  notes[0].addModifier(new Ornament('mordent'), 0);
  notes[1].addModifier(new Ornament('mordentInverted'), 0);
  notes[2].addModifier(new Ornament('turn'), 0);
  notes[3].addModifier(new Ornament('turnInverted'), 0);
  notes[4].addModifier(new Ornament('tr'), 0);
  notes[5].addModifier(new Ornament('upprall'), 0);
  notes[6].addModifier(new Ornament('downprall'), 0);
  notes[7].addModifier(new Ornament('prallup'), 0);
  notes[8].addModifier(new Ornament('pralldown'), 0);
  notes[9].addModifier(new Ornament('upmordent'), 0);
  notes[10].addModifier(new Ornament('downmordent'), 0);
  notes[11].addModifier(new Ornament('lineprall'), 0);
  notes[12].addModifier(new Ornament('prallprall'), 0);

  // Helper function to justify and draw a 4/4 voice
  Formatter.FormatAndDraw(ctx, stave, notes);
}

function drawOrnamentsDisplaced(options: TestOptions, contextBuilder: ContextBuilder): void {
  options.assert.expect(0);

  // Get the rendering context
  const ctx = contextBuilder(options.elementId, 750, 195);

  const stave = new Stave(10, 30, 700);
  stave.setContext(ctx).drawWithStyle();
  const notes = [
    new StaveNote({ keys: ['a/5'], duration: '4', stemDirection: -1 }),
    new StaveNote({ keys: ['a/5'], duration: '4', stemDirection: -1 }),
    new StaveNote({ keys: ['a/5'], duration: '4', stemDirection: -1 }),
    new StaveNote({ keys: ['a/5'], duration: '4', stemDirection: -1 }),
    new StaveNote({ keys: ['a/5'], duration: '4', stemDirection: -1 }),
    new StaveNote({ keys: ['a/5'], duration: '4', stemDirection: -1 }),
    new StaveNote({ keys: ['a/5'], duration: '4', stemDirection: -1 }),
    new StaveNote({ keys: ['a/4'], duration: '4', stemDirection: 1 }),
    new StaveNote({ keys: ['a/4'], duration: '4', stemDirection: 1 }),
    new StaveNote({ keys: ['a/4'], duration: '4', stemDirection: 1 }),
    new StaveNote({ keys: ['a/4'], duration: '4', stemDirection: 1 }),
    new StaveNote({ keys: ['a/4'], duration: '4', stemDirection: 1 }),
    new StaveNote({ keys: ['a/4'], duration: '4', stemDirection: 1 }),
  ];

  notes[0].addModifier(new Ornament('mordent'), 0);
  notes[1].addModifier(new Ornament('mordentInverted'), 0);
  notes[1].addModifier(new Ornament('mordentInverted'), 0);
  notes[2].addModifier(new Ornament('turn'), 0);
  notes[3].addModifier(new Ornament('turnInverted'), 0);
  notes[4].addModifier(new Ornament('tr'), 0);
  notes[5].addModifier(new Ornament('upprall'), 0);
  notes[6].addModifier(new Ornament('downprall'), 0);
  notes[7].addModifier(new Ornament('prallup'), 0);
  notes[8].addModifier(new Ornament('pralldown'), 0);
  notes[9].addModifier(new Ornament('upmordent'), 0);
  notes[10].addModifier(new Ornament('downmordent'), 0);
  notes[11].addModifier(new Ornament('lineprall'), 0);
  notes[12].addModifier(new Ornament('prallprall'), 0);

  // Helper function to justify and draw a 4/4 voice
  Formatter.FormatAndDraw(ctx, stave, notes);
}

/**
 * Helper function for the next two tests: drawOrnamentsDelayed and drawOrnamentsDelayedMultipleDraws.
 * setDelayed(true) shifts the turn symbol to the right (after its note).
 */
const addDelayedTurns = (f: Factory) => {
  // Get the rendering context
  const context = f.getContext();

  const stave = f.Stave({ x: 10, y: 30, width: 500 });
  stave.setContext(context).drawWithStyle();

  const notes = [
    f.StaveNote({ keys: ['a/4'], duration: '4', stemDirection: 1 }),
    f.StaveNote({ keys: ['a/4'], duration: '4', stemDirection: 1 }),
    f.StaveNote({ keys: ['a/4'], duration: '4', stemDirection: 1 }),
    f.StaveNote({ keys: ['a/4'], duration: '4', stemDirection: 1 }),
  ];

  notes[0].addModifier(f.Ornament('turn', { delayed: true }), 0);
  notes[1].addModifier(f.Ornament('turnInverted', { delayed: true }), 0);
  notes[2].addModifier(f.Ornament('turnInverted', { delayed: true }), 0);
  notes[3].addModifier(f.Ornament('turn', { delayed: true }), 0);

  return { context, stave, notes };
};

function drawOrnamentsDelayed(options: TestOptions): void {
  options.assert.expect(0);

  const f = VexFlowTests.makeFactory(options, 550, 195);
  const { context, stave, notes } = addDelayedTurns(f);

  // Helper function to justify and draw a 4/4 voice
  Formatter.FormatAndDraw(context, stave, notes);
}

function drawOrnamentsDelayedMultipleDraws(options: TestOptions): void {
  options.assert.expect(0);
  const f = VexFlowTests.makeFactory(options, 550, 195);

  const { context, stave, notes } = addDelayedTurns(f);

  // We can FormatAndDraw() two times, and it looks fine.
  // However, if you inspect the SVG element, you will see duplicate paths.
  Formatter.FormatAndDraw(context, stave, notes);
  Formatter.FormatAndDraw(context, stave, notes);
}

function drawOrnamentsDelayedMultipleVoices(options: TestOptions, contextBuilder: ContextBuilder): void {
  options.assert.expect(0);

  // Get the rendering context
  const ctx = contextBuilder(options.elementId, 550, 195);

  const stave = new Stave(10, 30, 500);
  stave.addClef('treble');
  stave.addKeySignature('C#');
  stave.addTimeSignature('4/4');

  const notes1 = [
<<<<<<< HEAD
    new StaveNote({ keys: ['f/5'], duration: '2r'}),
    new StaveNote({ keys: ['c/5'], duration: '2', stem_direction: 1 }),
  ];
  const notes2 = [
    new StaveNote({ keys: ['a/4'], duration: '4', stem_direction: -1 }),
    new StaveNote({ keys: ['e/4'], duration: '4r'}),
    new StaveNote({ keys: ['e/4'], duration: '2r'}),
  ];

  notes1[1].addModifier(new Ornament('turn_inverted').setDelayed(true), 0);
  notes2[0].addModifier(new Ornament('turn').setDelayed(true), 0);

  const voice1 = new Voice({ num_beats: 4, beat_value: 4, });
  voice1.addTickables(notes1);
  const voice2 = new Voice({ num_beats: 4, beat_value: 4, });
=======
    new StaveNote({ keys: ['f/5'], duration: '2r' }),
    new StaveNote({ keys: ['c/5'], duration: '2', stemDirection: 1 }),
  ];
  const notes2 = [
    new StaveNote({ keys: ['a/4'], duration: '4', stemDirection: -1 }),
    new StaveNote({ keys: ['e/4'], duration: '4r' }),
    new StaveNote({ keys: ['e/4'], duration: '2r' }),
  ];

  notes1[1].addModifier(new Ornament('turnInverted').setDelayed(true), 0);
  notes2[0].addModifier(new Ornament('turn').setDelayed(true), 0);

  const voice1 = new Voice({ numBeats: 4, beatValue: 4 });
  voice1.addTickables(notes1);
  const voice2 = new Voice({ numBeats: 4, beatValue: 4 });
>>>>>>> d602715b
  voice2.addTickables(notes2);

  const formatWidth = stave.getNoteEndX() - stave.getNoteStartX();
  const formatter = new Formatter();
  formatter.joinVoices([voice1]);
  formatter.joinVoices([voice2]);
  formatter.format([voice1, voice2], formatWidth);

<<<<<<< HEAD
  stave.setContext(ctx).draw();
=======
  stave.setContext(ctx).drawWithStyle();
>>>>>>> d602715b
  voice1.draw(ctx, stave);
  voice2.draw(ctx, stave);
}

function drawOrnamentsStacked(options: TestOptions): void {
  options.assert.expect(0);

  // Get the rendering context
  const f = VexFlowTests.makeFactory(options, 550, 195);
  const ctx = f.getContext();

  const stave = f.Stave({ x: 10, y: 30, width: 500 });
  stave.setContext(ctx).drawWithStyle();
  const notes = [
    f.StaveNote({ keys: ['a/4'], duration: '4', stemDirection: 1 }),
    f.StaveNote({ keys: ['a/4'], duration: '4', stemDirection: 1 }),
    f.StaveNote({ keys: ['a/4'], duration: '4', stemDirection: 1 }),
    f.StaveNote({ keys: ['a/4'], duration: '4', stemDirection: 1 }),
  ];

  notes[0].addModifier(f.Ornament('mordent'), 0);
  notes[1].addModifier(f.Ornament('turnInverted'), 0);
  notes[2].addModifier(f.Ornament('turn'), 0);
  notes[3].addModifier(f.Ornament('turnInverted'), 0);

  notes[0].addModifier(f.Ornament('turn'), 0);
  notes[1].addModifier(f.Ornament('prallup'), 0);
  notes[2].addModifier(f.Ornament('upmordent'), 0);
  notes[3].addModifier(f.Ornament('lineprall'), 0);

  // Helper function to justify and draw a 4/4 voice
  Formatter.FormatAndDraw(ctx, stave, notes);
}

function drawOrnamentsWithAccidentals(options: TestOptions): void {
  options.assert.expect(0);

  // Get the rendering context
  const f = VexFlowTests.makeFactory(options, 650, 250);
  const ctx = f.getContext();

  const stave = f.Stave({ x: 10, y: 60, width: 600 });
  stave.setContext(ctx).drawWithStyle();
  const notes = [
    f.StaveNote({ keys: ['f/4'], duration: '4', stemDirection: 1 }),
    f.StaveNote({ keys: ['f/4'], duration: '4', stemDirection: 1 }),
    f.StaveNote({ keys: ['f/4'], duration: '4', stemDirection: 1 }),
    f.StaveNote({ keys: ['f/4'], duration: '4', stemDirection: 1 }),
    f.StaveNote({ keys: ['f/4'], duration: '4', stemDirection: 1 }),
    f.StaveNote({ keys: ['f/4'], duration: '4', stemDirection: 1 }),
    f.StaveNote({ keys: ['f/4'], duration: '4', stemDirection: 1 }),
    f.StaveNote({ keys: ['f/4'], duration: '4', stemDirection: 1 }),
    f.StaveNote({ keys: ['f/4'], duration: '4', stemDirection: 1 }),
    f.StaveNote({ keys: ['f/4'], duration: '4', stemDirection: 1 }),
    f.StaveNote({ keys: ['f/4'], duration: '4', stemDirection: 1 }),
  ];

  notes[0].addModifier(f.Ornament('mordent', { lowerAccidental: '#', upperAccidental: '#' }), 0);
  notes[1].addModifier(f.Ornament('turnInverted', { lowerAccidental: 'b', upperAccidental: 'b' }), 0);
  notes[2].addModifier(f.Ornament('turn', { upperAccidental: '##', lowerAccidental: '##' }), 0);
  notes[3].addModifier(f.Ornament('mordentInverted', { lowerAccidental: 'db', upperAccidental: 'db' }), 0);
  notes[4].addModifier(f.Ornament('turnInverted', { upperAccidental: '++', lowerAccidental: '++' }), 0);
  notes[5].addModifier(f.Ornament('tr', { upperAccidental: 'n', lowerAccidental: 'n' }), 0);
  notes[6].addModifier(f.Ornament('prallup', { upperAccidental: 'd', lowerAccidental: 'd' }), 0);
  notes[7].addModifier(f.Ornament('lineprall', { upperAccidental: 'db', lowerAccidental: 'db' }), 0);
  notes[8].addModifier(f.Ornament('upmordent', { upperAccidental: 'bbs', lowerAccidental: 'bbs' }), 0);
  notes[9].addModifier(f.Ornament('prallprall', { upperAccidental: 'bb', lowerAccidental: 'bb' }), 0);
  notes[10].addModifier(f.Ornament('turnInverted', { upperAccidental: '+', lowerAccidental: '+' }), 0);

  // Helper function to justify and draw a 4/4 voice
  Formatter.FormatAndDraw(ctx, stave, notes);
}

function jazzOrnaments(options: TestOptions): void {
  const clefWidth = Element.measureWidth(Glyphs.gClef);

  // Helper function.
  function draw(modifiers: Ornament[], keys: string[], x: number, width: number, y: number, stemDirection?: number) {
    // Helper function to create a StaveNote.
    const note = (keys: string[], duration: string, modifier: Ornament, stemDirection?: number) => {
      const n = new StaveNote({ keys, duration, stemDirection })
        .addModifier(modifier, 0)
        .addModifier(new Accidental('b'), 0);
      const dot = duration.indexOf('d') >= 0;
      if (dot) {
        Dot.buildAndAttach([n], { all: true });
      }
      return n;
    };

    const stave = new Stave(x, y, width).addClef('treble').setContext(ctx).drawWithStyle();

    const notes = [
      note(keys, '4d', modifiers[0], stemDirection),
      note(keys, '8', modifiers[1], stemDirection),
      note(keys, '4d', modifiers[2], stemDirection),
      note(keys, '8', modifiers[3], stemDirection),
    ];

    if (modifiers.length > 4) {
      notes[3].addModifier(modifiers[4], 0);
    }

    Beam.generateBeams(notes);
    const voice = new Voice({
      numBeats: 4,
      beatValue: 4,
    }).setMode(VoiceMode.SOFT);
    voice.addTickables(notes);
    const formatter = new Formatter().joinVoices([voice]);
    formatter.format([voice], width - Stave.defaultPadding - clefWidth);
    stave.setContext(ctx).drawWithStyle();
    voice.draw(ctx, stave);
  }

  options.assert.expect(0);

  const f = VexFlowTests.makeFactory(options, 950, 400);
  const ctx = f.getContext();
  ctx.scale(1, 1);

  const xStart = 10;
  const width = 300;
  const yStart = 50;
  const staffHeight = 70;

  let curX = xStart;
  let curY = yStart;

  let mods = [
    // measure 1
    f.Ornament('scoop'),
    f.Ornament('doit'),
    f.Ornament('fall'),
    f.Ornament('doitLong'),
  ];

  draw(mods, ['a/5'], curX, width, curY, -1);
  curX += width;

  mods = [
    // measure 2
    f.Ornament('fallLong'),
    f.Ornament('bend'),
    f.Ornament('plungerClosed'),
    f.Ornament('plungerOpen'),
    f.Ornament('bend'),
  ];
  draw(mods, ['a/5'], curX, width, curY, -1);
  curX += width;

  mods = [
    // measure 3
    f.Ornament('flip'),
    f.Ornament('jazzTurn'),
    f.Ornament('smear'),
    f.Ornament('doit'),
  ];
  draw(mods, ['a/5'], curX, width, curY, 1);

  // second line
  curX = xStart;
  curY += staffHeight;

  mods = [
    // measure 4
    f.Ornament('scoop'),
    f.Ornament('doit'),
    f.Ornament('fall'),
    f.Ornament('doitLong'),
  ];

  draw(mods, ['e/5'], curX, width, curY);
  curX += width;

  mods = [
    // measure 5
    f.Ornament('fallLong'),
    f.Ornament('bend'),
    f.Ornament('plungerClosed'),
    f.Ornament('plungerOpen'),
    f.Ornament('bend'),
  ];
  draw(mods, ['e/5'], curX, width, curY);
  curX += width;

  mods = [
    // measure 6
    f.Ornament('flip'),
    f.Ornament('jazzTurn'),
    f.Ornament('smear'),
    f.Ornament('doit'),
  ];
  draw(mods, ['e/5'], curX, width, curY);

  // third line
  curX = xStart;
  curY += staffHeight;

  mods = [
    // measure 7
    f.Ornament('scoop'),
    f.Ornament('doit'),
    f.Ornament('fall'),
    f.Ornament('doitLong'),
  ];

  draw(mods, ['e/4'], curX, width, curY);
  curX += width;

  mods = [
    // measure 8
    f.Ornament('fallLong'),
    f.Ornament('bend'),
    f.Ornament('plungerClosed'),
    f.Ornament('plungerOpen'),
    f.Ornament('bend'),
  ];
  draw(mods, ['e/4'], curX, width, curY);
  curX += width;

  mods = [
    // measure 9
    f.Ornament('flip'),
    f.Ornament('jazzTurn'),
    f.Ornament('smear'),
    f.Ornament('doit'),
  ];
  draw(mods, ['e/4'], curX, width, curY);
}

VexFlowTests.register(OrnamentTests);
export { OrnamentTests };<|MERGE_RESOLUTION|>--- conflicted
+++ resolved
@@ -181,23 +181,6 @@
   stave.addTimeSignature('4/4');
 
   const notes1 = [
-<<<<<<< HEAD
-    new StaveNote({ keys: ['f/5'], duration: '2r'}),
-    new StaveNote({ keys: ['c/5'], duration: '2', stem_direction: 1 }),
-  ];
-  const notes2 = [
-    new StaveNote({ keys: ['a/4'], duration: '4', stem_direction: -1 }),
-    new StaveNote({ keys: ['e/4'], duration: '4r'}),
-    new StaveNote({ keys: ['e/4'], duration: '2r'}),
-  ];
-
-  notes1[1].addModifier(new Ornament('turn_inverted').setDelayed(true), 0);
-  notes2[0].addModifier(new Ornament('turn').setDelayed(true), 0);
-
-  const voice1 = new Voice({ num_beats: 4, beat_value: 4, });
-  voice1.addTickables(notes1);
-  const voice2 = new Voice({ num_beats: 4, beat_value: 4, });
-=======
     new StaveNote({ keys: ['f/5'], duration: '2r' }),
     new StaveNote({ keys: ['c/5'], duration: '2', stemDirection: 1 }),
   ];
@@ -213,7 +196,6 @@
   const voice1 = new Voice({ numBeats: 4, beatValue: 4 });
   voice1.addTickables(notes1);
   const voice2 = new Voice({ numBeats: 4, beatValue: 4 });
->>>>>>> d602715b
   voice2.addTickables(notes2);
 
   const formatWidth = stave.getNoteEndX() - stave.getNoteStartX();
@@ -222,11 +204,7 @@
   formatter.joinVoices([voice2]);
   formatter.format([voice1, voice2], formatWidth);
 
-<<<<<<< HEAD
-  stave.setContext(ctx).draw();
-=======
   stave.setContext(ctx).drawWithStyle();
->>>>>>> d602715b
   voice1.draw(ctx, stave);
   voice2.draw(ctx, stave);
 }
