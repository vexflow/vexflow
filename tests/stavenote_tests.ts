--- conflicted
+++ resolved
@@ -1030,11 +1030,7 @@
 
   const note = f
     .StaveNote({ keys: ['b/4'], duration: '1r', align_center: true })
-<<<<<<< HEAD
-    .addAnnotation(0, new Annotation('Whole measure rest').setVerticalJustification(AnnotationVerticalJustify.TOP));
-=======
-    .addModifier(0, new Annotation('Whole measure rest').setPosition(3));
->>>>>>> e20bfc1e
+    .addModifier(0, new Annotation('Whole measure rest').setVerticalJustification(AnnotationVerticalJustify.TOP));
 
   const voice = f.Voice().setStrict(false).addTickables([note]);
 
