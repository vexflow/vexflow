// [VexFlow](https://vexflow.com) - Copyright (c) Mohit Muthanna 2010.
// MIT License
//
// Articulation Tests

import { TestOptions, VexFlowTests } from './vexflow_test_helpers';

import { Articulation } from '../src/articulation';
import { Beam } from '../src/beam';
import { Flow } from '../src/flow';
import { Font } from '../src/font';
import { Formatter } from '../src/formatter';
import { ModifierPosition } from '../src/modifier';
import { ContextBuilder } from '../src/renderer';
import { Stave } from '../src/stave';
import { Barline } from '../src/stavebarline';
import { StaveNote, StaveNoteStruct } from '../src/stavenote';
import { Stem } from '../src/stem';
import { TabNote } from '../src/tabnote';
import { TabStave } from '../src/tabstave';
import { Voice } from '../src/voice';

const ArticulationTests = {
  Start(): void {
    QUnit.module('Articulation');
    const run = VexFlowTests.runTests;
    run('Articulation - Vertical Placement', verticalPlacement);
    run('Articulation - Staccato/Staccatissimo', drawArticulations, { sym1: 'a.', sym2: 'av' });
    run('Articulation - Accent/Tenuto', drawArticulations, { sym1: 'a>', sym2: 'a-' });
    run('Articulation - Marcato/L.H. Pizzicato', drawArticulations, { sym1: 'a^', sym2: 'a+' });
    run('Articulation - Snap Pizzicato/Fermata', drawArticulations, { sym1: 'ao', sym2: 'ao' });
    run('Articulation - Up-stroke/Down-Stroke', drawArticulations, { sym1: 'a|', sym2: 'am' });
    run('Articulation - Fermata Above/Below', drawFermata, { sym1: 'a@a', sym2: 'a@u' });
    run('Articulation - Inline/Multiple', drawArticulations2, { sym1: 'a.', sym2: 'a.' });
    run('TabNote Articulation', tabNotes, { sym1: 'a.', sym2: 'a.' });
  },
};
// Helper function for creating StaveNotes.
function drawArticulations(options: TestOptions): void {
  const sym1 = options.params.sym1;
  const sym2 = options.params.sym2;
  const width = 125 - Stave.defaultPadding;
  const f = VexFlowTests.makeFactory(options, 675, 195);
  const ctx = f.getContext();
  expect(0);
  let x = 10;
  const y = 30;
  const score = f.EasyScore();
  const formatAndDrawToWidth = (x: number, y: number, width: number, notes: StaveNote[], barline: number) => {
    const voices = [score.voice(notes, { time: '4/4' })];
    const formatter = f.Formatter();
    voices.forEach((v) => formatter.joinVoices([v]));
    const nwidth = Math.max(formatter.preCalculateMinTotalWidth(voices), width);
    formatter.format(voices, nwidth);
    const stave = f
      .Stave({ x, y, width: nwidth + Stave.defaultPadding })
      .setEndBarType(barline)
      .setContext(ctx)
      .draw();
    voices.forEach((voice) => voice.draw(ctx, stave));
    return stave.getWidth();
  };

  // bar 1
  const notesBar1 = [
    f.StaveNote({ keys: ['a/3'], duration: 'q', stem_direction: 1 }),
    f.StaveNote({ keys: ['a/4'], duration: 'q', stem_direction: 1 }),
    f.StaveNote({ keys: ['c/4'], duration: 'q', stem_direction: 1 }),
    f.StaveNote({ keys: ['a/4'], duration: 'q', stem_direction: 1 }),
  ];
  notesBar1[0].addModifier(0, new Articulation(sym1).setPosition(4));
  notesBar1[1].addModifier(0, new Articulation(sym1).setPosition(4));
  notesBar1[2].addModifier(0, new Articulation(sym1).setPosition(3));
  notesBar1[3].addModifier(0, new Articulation(sym1).setPosition(3));

  // Helper function to justify and draw a 4/4 voice
  x += formatAndDrawToWidth(x, y, width, notesBar1, Barline.type.NONE);

  // bar 2 - juxtaposing second bar next to first bar
  const notesBar2 = [
    f.StaveNote({ keys: ['c/5'], duration: 'q', stem_direction: -1 }),
    f.StaveNote({ keys: ['a/5'], duration: 'q', stem_direction: -1 }),
    f.StaveNote({ keys: ['c/5'], duration: 'q', stem_direction: -1 }),
    f.StaveNote({ keys: ['a/5'], duration: 'q', stem_direction: -1 }),
  ];
  notesBar2[0].addModifier(0, new Articulation(sym1).setPosition(3));
  notesBar2[1].addModifier(0, new Articulation(sym1).setPosition(3));
  notesBar2[2].addModifier(0, new Articulation(sym1).setPosition(4));
  notesBar2[3].addModifier(0, new Articulation(sym1).setPosition(4));

  // Helper function to justify and draw a 4/4 voice
  x += formatAndDrawToWidth(x, y, width, notesBar2, Barline.type.DOUBLE);

  // bar 3 - juxtaposing second bar next to first bar
  const notesBar3 = [
    f.StaveNote({ keys: ['c/4'], duration: 'q', stem_direction: 1 }),
    f.StaveNote({ keys: ['c/5'], duration: 'q', stem_direction: 1 }),
    f.StaveNote({ keys: ['c/4'], duration: 'q', stem_direction: 1 }),
    f.StaveNote({ keys: ['a/4'], duration: 'q', stem_direction: 1 }),
  ];
  notesBar3[0].addModifier(0, new Articulation(sym2).setPosition(4));
  notesBar3[1].addModifier(0, new Articulation(sym2).setPosition(4));
  notesBar3[2].addModifier(0, new Articulation(sym2).setPosition(3));
  notesBar3[3].addModifier(0, new Articulation(sym2).setPosition(3));

  // Helper function to justify and draw a 4/4 voice
  x += formatAndDrawToWidth(x, y, width, notesBar3, Barline.type.NONE);
  // bar 4 - juxtaposing second bar next to first bar
  const notesBar4 = [
    f.StaveNote({ keys: ['a/4'], duration: 'q', stem_direction: -1 }),
    f.StaveNote({ keys: ['a/5'], duration: 'q', stem_direction: -1 }),
    f.StaveNote({ keys: ['c/5'], duration: 'q', stem_direction: -1 }),
    f.StaveNote({ keys: ['a/5'], duration: 'q', stem_direction: -1 }),
  ];
  notesBar4[0].addModifier(0, new Articulation(sym2).setPosition(3));
  notesBar4[1].addModifier(0, new Articulation(sym2).setPosition(3));
  notesBar4[2].addModifier(0, new Articulation(sym2).setPosition(4));
  notesBar4[3].addModifier(0, new Articulation(sym2).setPosition(4));

  // Helper function to justify and draw a 4/4 voice
  formatAndDrawToWidth(x, y, width, notesBar4, Barline.type.END);
}

function drawFermata(options: TestOptions): void {
  const sym1 = options.params.sym1;
  const sym2 = options.params.sym2;
  const f = VexFlowTests.makeFactory(options, 400, 195);
  const ctx = f.getContext();
  const score = f.EasyScore();
  const width = 150 - Stave.defaultPadding;
  let x = 50;
  const y = 30;

  const formatAndDrawToWidth = (x: number, y: number, width: number, notes: StaveNote[], barline: number) => {
    const voices = [score.voice(notes, { time: '4/4' })];
    const formatter = f.Formatter();
    voices.forEach((v) => formatter.joinVoices([v]));
    const nwidth = Math.max(formatter.preCalculateMinTotalWidth(voices), width);
    formatter.format(voices, nwidth);
    const stave = f
      .Stave({ x, y, width: nwidth + Stave.defaultPadding })
      .setEndBarType(barline)
      .setContext(ctx)
      .draw();
    voices.forEach((voice) => voice.draw(ctx, stave));
    return stave.getWidth();
  };

  expect(0);

  const notesBar1 = [
    f.StaveNote({ keys: ['c/4'], duration: 'q', stem_direction: 1 }),
    f.StaveNote({ keys: ['a/4'], duration: 'q', stem_direction: 1 }),
    f.StaveNote({ keys: ['c/4'], duration: 'q', stem_direction: -1 }),
    f.StaveNote({ keys: ['a/4'], duration: 'q', stem_direction: -1 }),
  ];
  notesBar1[0].addModifier(0, new Articulation(sym1).setPosition(3));
  notesBar1[1].addModifier(0, new Articulation(sym1).setPosition(3));
  notesBar1[2].addModifier(0, new Articulation(sym2).setPosition(4));
  notesBar1[3].addModifier(0, new Articulation(sym2).setPosition(4));
  x += formatAndDrawToWidth(x, y, width, notesBar1, Barline.type.NONE);

  // bar 2 - juxtaposing second bar next to first bar
  const notesBar2 = [
    f.StaveNote({ keys: ['c/5'], duration: 'q', stem_direction: 1 }),
    f.StaveNote({ keys: ['a/5'], duration: 'q', stem_direction: 1 }),
    f.StaveNote({ keys: ['c/5'], duration: 'q', stem_direction: -1 }),
    f.StaveNote({ keys: ['a/5'], duration: 'q', stem_direction: -1 }),
  ];
  notesBar2[0].addModifier(0, new Articulation(sym1).setPosition(3));
  notesBar2[1].addModifier(0, new Articulation(sym1).setPosition(3));
  notesBar2[2].addModifier(0, new Articulation(sym2).setPosition(4));
  notesBar2[3].addModifier(0, new Articulation(sym2).setPosition(4));

  // Helper function to justify and draw a 4/4 voice
  formatAndDrawToWidth(x, y, width, notesBar2, Barline.type.DOUBLE);
}

function verticalPlacement(options: TestOptions, contextBuilder: ContextBuilder): void {
  const ctx = contextBuilder(options.elementId, 750, 300);
  ctx.fillStyle = '#221';
  ctx.strokeStyle = '#221';
  const staveNote = (noteStruct: StaveNoteStruct) => new StaveNote(noteStruct);
  const stave = new Stave(10, 50, 750).addClef('treble').setContext(ctx).draw();

  const notes = [
    staveNote({ keys: ['f/4'], duration: 'q' })
<<<<<<< HEAD
      .addArticulation(0, new Articulation('a@u').setPosition(ModifierPosition.BELOW))
      .addArticulation(0, new Articulation('a.').setPosition(ModifierPosition.BELOW))
      .addArticulation(0, new Articulation('a-').setPosition(ModifierPosition.BELOW)),
    staveNote({ keys: ['g/5'], duration: 'q', stem_direction: Stem.DOWN })
      .addArticulation(0, new Articulation('a@u').setPosition(ModifierPosition.BELOW))
      .addArticulation(0, new Articulation('a.').setPosition(ModifierPosition.BELOW))
      .addArticulation(0, new Articulation('a-').setPosition(ModifierPosition.BELOW)),
=======
      .addModifier(0, new Articulation('a@u').setPosition(ModifierPosition.BELOW))
      .addModifier(0, new Articulation('a.').setPosition(ModifierPosition.BELOW))
      .addModifier(0, new Articulation('a-').setPosition(ModifierPosition.BELOW)),
    staveNote({ keys: ['g/4'], duration: 'q', stem_direction: Stem.DOWN })
      .addModifier(0, new Articulation('a@u').setPosition(ModifierPosition.BELOW))
      .addModifier(0, new Articulation('a.').setPosition(ModifierPosition.BELOW))
      .addModifier(0, new Articulation('a-').setPosition(ModifierPosition.BELOW)),
>>>>>>> e20bfc1e
    staveNote({ keys: ['c/5'], duration: 'q' })
      .addModifier(0, new Articulation('a@u').setPosition(ModifierPosition.BELOW))
      .addModifier(0, new Articulation('a.').setPosition(ModifierPosition.BELOW))
      .addModifier(0, new Articulation('a-').setPosition(ModifierPosition.BELOW)),
    staveNote({ keys: ['f/4'], duration: 'q' })
      .addModifier(0, new Articulation('a.').setPosition(ModifierPosition.BELOW))
      .addModifier(0, new Articulation('a-').setPosition(ModifierPosition.BELOW))
      .addModifier(0, new Articulation('a@u').setPosition(ModifierPosition.BELOW)),
    staveNote({ keys: ['g/4'], duration: 'q', stem_direction: Stem.DOWN })
      .addModifier(0, new Articulation('a.').setPosition(ModifierPosition.BELOW))
      .addModifier(0, new Articulation('a-').setPosition(ModifierPosition.BELOW))
      .addModifier(0, new Articulation('a@u').setPosition(ModifierPosition.BELOW)),
    staveNote({ keys: ['c/5'], duration: 'q' })
      .addModifier(0, new Articulation('a.').setPosition(ModifierPosition.BELOW))
      .addModifier(0, new Articulation('a-').setPosition(ModifierPosition.BELOW))
      .addModifier(0, new Articulation('a@u').setPosition(ModifierPosition.BELOW)),
    staveNote({ keys: ['a/5'], duration: 'q', stem_direction: Stem.DOWN })
      .addModifier(0, new Articulation('a@a').setPosition(ModifierPosition.ABOVE))
      .addModifier(0, new Articulation('a.').setPosition(ModifierPosition.ABOVE))
      .addModifier(0, new Articulation('a-').setPosition(ModifierPosition.ABOVE)),
    staveNote({ keys: ['f/5'], duration: 'q' })
      .addModifier(0, new Articulation('a@a').setPosition(ModifierPosition.ABOVE))
      .addModifier(0, new Articulation('a.').setPosition(ModifierPosition.ABOVE))
      .addModifier(0, new Articulation('a-').setPosition(ModifierPosition.ABOVE)),
    staveNote({ keys: ['b/4'], duration: 'q', stem_direction: Stem.DOWN })
      .addModifier(0, new Articulation('a@a').setPosition(ModifierPosition.ABOVE))
      .addModifier(0, new Articulation('a.').setPosition(ModifierPosition.ABOVE))
      .addModifier(0, new Articulation('a-').setPosition(ModifierPosition.ABOVE)),
    staveNote({ keys: ['a/5'], duration: 'q', stem_direction: Stem.DOWN })
      .addModifier(0, new Articulation('a.').setPosition(ModifierPosition.ABOVE))
      .addModifier(0, new Articulation('a-').setPosition(ModifierPosition.ABOVE))
      .addModifier(0, new Articulation('a@a').setPosition(ModifierPosition.ABOVE)),
    staveNote({ keys: ['f/5'], duration: 'q' })
<<<<<<< HEAD
      .addArticulation(0, new Articulation('a.').setPosition(ModifierPosition.ABOVE))
      .addArticulation(0, new Articulation('a-').setPosition(ModifierPosition.ABOVE))
      .addArticulation(0, new Articulation('a@a').setPosition(ModifierPosition.ABOVE)),
    staveNote({ keys: ['d/4'], duration: 'q' })
      .addArticulation(0, new Articulation('a@a').setPosition(ModifierPosition.ABOVE))
      .addArticulation(0, new Articulation('a.').setPosition(ModifierPosition.ABOVE))
      .addArticulation(0, new Articulation('a-').setPosition(ModifierPosition.ABOVE)),
=======
      .addModifier(0, new Articulation('a.').setPosition(ModifierPosition.ABOVE))
      .addModifier(0, new Articulation('a-').setPosition(ModifierPosition.ABOVE))
      .addModifier(0, new Articulation('a@a').setPosition(ModifierPosition.ABOVE)),
>>>>>>> e20bfc1e
    staveNote({ keys: ['b/4'], duration: 'q', stem_direction: Stem.DOWN })
      .addModifier(0, new Articulation('a.').setPosition(ModifierPosition.ABOVE))
      .addModifier(0, new Articulation('a-').setPosition(ModifierPosition.ABOVE))
      .addModifier(0, new Articulation('a@a').setPosition(ModifierPosition.ABOVE)),
  ];

  Formatter.FormatAndDraw(ctx, stave, notes);
  ok(true, ' Annotation Placement');
}

function drawArticulations2(options: TestOptions): void {
  expect(0);
  const scale = 0.8;
  let x = 10;
  const y = 30;
  const width = 350 - Stave.defaultPadding;
  const f = VexFlowTests.makeFactory(options, 1000, 195);
  const ctx = f.getContext();
  ctx.scale(scale, scale);
  const score = f.EasyScore();

  const formatAndDrawToWidth = (
    x: number,
    y: number,
    width: number,
    notes: StaveNote[],
    barline: number,
    beams: Beam[]
  ) => {
    const voices = [score.voice(notes, { time: '4/4' })];
    const formatter = f.Formatter();
    voices.forEach((v) => formatter.joinVoices([v]));
    const nwidth = Math.max(formatter.preCalculateMinTotalWidth(voices), width);
    formatter.format(voices, nwidth);
    const stave = f
      .Stave({ x: x, y: y, width: nwidth + Stave.defaultPadding })
      .setEndBarType(barline)
      .setContext(ctx)
      .draw();
    voices.forEach((voice) => voice.draw(ctx, stave));
    beams.forEach((beam) => beam.setContext(ctx).draw());
    return stave.getWidth();
  };

  // Get the rendering context

  // bar 1
  const notesBar1 = [
    f.StaveNote({ keys: ['c/4'], duration: '16', stem_direction: 1 }),
    f.StaveNote({ keys: ['d/4'], duration: '16', stem_direction: 1 }),
    f.StaveNote({ keys: ['e/4'], duration: '16', stem_direction: 1 }),
    f.StaveNote({ keys: ['f/4'], duration: '16', stem_direction: 1 }),
    f.StaveNote({ keys: ['g/4'], duration: '16', stem_direction: 1 }),
    f.StaveNote({ keys: ['a/4'], duration: '16', stem_direction: 1 }),
    f.StaveNote({ keys: ['b/4'], duration: '16', stem_direction: 1 }),
    f.StaveNote({ keys: ['c/5'], duration: '16', stem_direction: 1 }),
    f.StaveNote({ keys: ['d/5'], duration: '16', stem_direction: -1 }),
    f.StaveNote({ keys: ['e/5'], duration: '16', stem_direction: -1 }),
    f.StaveNote({ keys: ['f/5'], duration: '16', stem_direction: -1 }),
    f.StaveNote({ keys: ['g/5'], duration: '16', stem_direction: -1 }),
    f.StaveNote({ keys: ['a/5'], duration: '16', stem_direction: -1 }),
    f.StaveNote({ keys: ['b/5'], duration: '16', stem_direction: -1 }),
    f.StaveNote({ keys: ['c/6'], duration: '16', stem_direction: -1 }),
    f.StaveNote({ keys: ['d/6'], duration: '16', stem_direction: -1 }),
  ];
  let i;
  for (i = 0; i < 16; i++) {
    notesBar1[i].addModifier(0, new Articulation('a.').setPosition(4));
    notesBar1[i].addModifier(0, new Articulation('a>').setPosition(4));

    if (i === 15) {
      notesBar1[i].addModifier(0, new Articulation('a@u').setPosition(4));
    }
  }
  const beam1 = new Beam(notesBar1.slice(0, 8));
  const beam2 = new Beam(notesBar1.slice(8, 16));
  x += formatAndDrawToWidth(x, y, width, notesBar1, Barline.type.NONE, [beam1, beam2]);

  // Helper function to justify and draw a 4/4 voice
  beam1.setContext(ctx).draw();
  beam2.setContext(ctx).draw();

  // bar 2 - juxtaposing second bar next to first bar
  const notesBar2 = [
    f.StaveNote({ keys: ['f/3'], duration: '16', stem_direction: 1 }),
    f.StaveNote({ keys: ['g/3'], duration: '16', stem_direction: 1 }),
    f.StaveNote({ keys: ['a/3'], duration: '16', stem_direction: 1 }),
    f.StaveNote({ keys: ['b/3'], duration: '16', stem_direction: 1 }),
    f.StaveNote({ keys: ['c/4'], duration: '16', stem_direction: 1 }),
    f.StaveNote({ keys: ['d/4'], duration: '16', stem_direction: 1 }),
    f.StaveNote({ keys: ['e/4'], duration: '16', stem_direction: 1 }),
    f.StaveNote({ keys: ['f/4'], duration: '16', stem_direction: 1 }),
    f.StaveNote({ keys: ['g/4'], duration: '16', stem_direction: -1 }),
    f.StaveNote({ keys: ['a/4'], duration: '16', stem_direction: -1 }),
    f.StaveNote({ keys: ['b/4'], duration: '16', stem_direction: -1 }),
    f.StaveNote({ keys: ['c/5'], duration: '16', stem_direction: -1 }),
    f.StaveNote({ keys: ['d/5'], duration: '16', stem_direction: -1 }),
    f.StaveNote({ keys: ['e/5'], duration: '16', stem_direction: -1 }),
    f.StaveNote({ keys: ['f/5'], duration: '16', stem_direction: -1 }),
    f.StaveNote({ keys: ['g/5'], duration: '16', stem_direction: -1 }),
  ];
  for (i = 0; i < 16; i++) {
    notesBar2[i].addModifier(0, new Articulation('a-').setPosition(3));
    notesBar2[i].addModifier(0, new Articulation('a^').setPosition(3));

    if (i === 15) {
      notesBar2[i].addModifier(0, new Articulation('a@u').setPosition(4));
    }
  }
  const beam3 = new Beam(notesBar2.slice(0, 8));
  const beam4 = new Beam(notesBar2.slice(8, 16));
  x += formatAndDrawToWidth(x, y, width, notesBar2, Barline.type.NONE, [beam3, beam4]);

  // bar 3 - juxtaposing second bar next to first bar
  const notesBar3 = [f.StaveNote({ keys: ['c/4'], duration: 'w', stem_direction: 1 })];
  notesBar3[0].addModifier(0, new Articulation('a-').setPosition(3));
  notesBar3[0].addModifier(0, new Articulation('a>').setPosition(3));
  notesBar3[0].addModifier(0, new Articulation('a@a').setPosition(3));

  // Helper function to justify and draw a 4/4 voice
  x += formatAndDrawToWidth(x, y, width, notesBar3, Barline.type.NONE, []);
  // bar 4 - juxtaposing second bar next to first bar

  const notesBar4 = [
    f.StaveNote({ keys: ['c/5'], duration: 'q', stem_direction: -1 }),
    f.StaveNote({ keys: ['a/5'], duration: 'q', stem_direction: -1 }),
    f.StaveNote({ keys: ['c/5'], duration: 'q', stem_direction: -1 }),
    f.StaveNote({ keys: ['a/5'], duration: 'q', stem_direction: -1 }),
  ];
  for (i = 0; i < 4; i++) {
    let position1 = 3;
    if (i > 1) {
      position1 = 4;
    }
    notesBar4[i].addModifier(0, new Articulation('a-').setPosition(position1));
  }

  // Helper function to justify and draw a 4/4 voice
  formatAndDrawToWidth(x, y, width, notesBar4, Barline.type.END, []);
}

function tabNotes(options: TestOptions, contextBuilder: ContextBuilder): void {
  const ctx = contextBuilder(options.elementId, 600, 200);
  ctx.font = '10pt ' + Font.SANS_SERIF;
  const stave = new TabStave(10, 10, 550);
  stave.setContext(ctx);
  stave.draw();

  const specs = [
    {
      positions: [
        { str: 3, fret: 6 },
        { str: 4, fret: 25 },
      ],
      duration: '8',
    },
    {
      positions: [
        { str: 2, fret: 10 },
        { str: 5, fret: 12 },
      ],
      duration: '8',
    },
    {
      positions: [
        { str: 1, fret: 6 },
        { str: 3, fret: 5 },
      ],
      duration: '8',
    },
    {
      positions: [
        { str: 1, fret: 6 },
        { str: 3, fret: 5 },
      ],
      duration: '8',
    },
  ];

  const notes1 = specs.map((noteSpec) => {
    const tabNote = new TabNote(noteSpec);
    tabNote.render_options.draw_stem = true;
    return tabNote;
  });

  const notes2 = specs.map((noteSpec) => {
    const tabNote = new TabNote(noteSpec);
    tabNote.render_options.draw_stem = true;
    tabNote.setStemDirection(-1);
    return tabNote;
  });

  const notes3 = specs.map((noteSpec) => new TabNote(noteSpec));

  notes1[0].addModifier(0, new Articulation('a>').setPosition(3)); // U
  notes1[1].addModifier(0, new Articulation('a>').setPosition(4)); // D
  notes1[2].addModifier(0, new Articulation('a.').setPosition(3)); // U
  notes1[3].addModifier(0, new Articulation('a.').setPosition(4)); // D

  notes2[0].addModifier(0, new Articulation('a>').setPosition(3));
  notes2[1].addModifier(0, new Articulation('a>').setPosition(4));
  notes2[2].addModifier(0, new Articulation('a.').setPosition(3));
  notes2[3].addModifier(0, new Articulation('a.').setPosition(4));

  notes3[0].addModifier(0, new Articulation('a>').setPosition(3));
  notes3[1].addModifier(0, new Articulation('a>').setPosition(4));
  notes3[2].addModifier(0, new Articulation('a.').setPosition(3));
  notes3[3].addModifier(0, new Articulation('a.').setPosition(4));

  const voice = new Voice(Flow.TIME4_4).setMode(Voice.Mode.SOFT);

  voice.addTickables(notes1);
  voice.addTickables(notes2);
  voice.addTickables(notes3);

  new Formatter().joinVoices([voice]).formatToStave([voice], stave);

  voice.draw(ctx, stave);

  ok(true, 'TabNotes successfully drawn');
}

VexFlowTests.register(ArticulationTests);
export { ArticulationTests };<|MERGE_RESOLUTION|>--- conflicted
+++ resolved
@@ -185,15 +185,6 @@
 
   const notes = [
     staveNote({ keys: ['f/4'], duration: 'q' })
-<<<<<<< HEAD
-      .addArticulation(0, new Articulation('a@u').setPosition(ModifierPosition.BELOW))
-      .addArticulation(0, new Articulation('a.').setPosition(ModifierPosition.BELOW))
-      .addArticulation(0, new Articulation('a-').setPosition(ModifierPosition.BELOW)),
-    staveNote({ keys: ['g/5'], duration: 'q', stem_direction: Stem.DOWN })
-      .addArticulation(0, new Articulation('a@u').setPosition(ModifierPosition.BELOW))
-      .addArticulation(0, new Articulation('a.').setPosition(ModifierPosition.BELOW))
-      .addArticulation(0, new Articulation('a-').setPosition(ModifierPosition.BELOW)),
-=======
       .addModifier(0, new Articulation('a@u').setPosition(ModifierPosition.BELOW))
       .addModifier(0, new Articulation('a.').setPosition(ModifierPosition.BELOW))
       .addModifier(0, new Articulation('a-').setPosition(ModifierPosition.BELOW)),
@@ -201,7 +192,6 @@
       .addModifier(0, new Articulation('a@u').setPosition(ModifierPosition.BELOW))
       .addModifier(0, new Articulation('a.').setPosition(ModifierPosition.BELOW))
       .addModifier(0, new Articulation('a-').setPosition(ModifierPosition.BELOW)),
->>>>>>> e20bfc1e
     staveNote({ keys: ['c/5'], duration: 'q' })
       .addModifier(0, new Articulation('a@u').setPosition(ModifierPosition.BELOW))
       .addModifier(0, new Articulation('a.').setPosition(ModifierPosition.BELOW))
@@ -235,19 +225,9 @@
       .addModifier(0, new Articulation('a-').setPosition(ModifierPosition.ABOVE))
       .addModifier(0, new Articulation('a@a').setPosition(ModifierPosition.ABOVE)),
     staveNote({ keys: ['f/5'], duration: 'q' })
-<<<<<<< HEAD
-      .addArticulation(0, new Articulation('a.').setPosition(ModifierPosition.ABOVE))
-      .addArticulation(0, new Articulation('a-').setPosition(ModifierPosition.ABOVE))
-      .addArticulation(0, new Articulation('a@a').setPosition(ModifierPosition.ABOVE)),
-    staveNote({ keys: ['d/4'], duration: 'q' })
-      .addArticulation(0, new Articulation('a@a').setPosition(ModifierPosition.ABOVE))
-      .addArticulation(0, new Articulation('a.').setPosition(ModifierPosition.ABOVE))
-      .addArticulation(0, new Articulation('a-').setPosition(ModifierPosition.ABOVE)),
-=======
       .addModifier(0, new Articulation('a.').setPosition(ModifierPosition.ABOVE))
       .addModifier(0, new Articulation('a-').setPosition(ModifierPosition.ABOVE))
       .addModifier(0, new Articulation('a@a').setPosition(ModifierPosition.ABOVE)),
->>>>>>> e20bfc1e
     staveNote({ keys: ['b/4'], duration: 'q', stem_direction: Stem.DOWN })
       .addModifier(0, new Articulation('a.').setPosition(ModifierPosition.ABOVE))
       .addModifier(0, new Articulation('a-').setPosition(ModifierPosition.ABOVE))
