--- conflicted
+++ resolved
@@ -61,23 +61,6 @@
   catchError('b:invalid');
   catchError('#:not_a_number');
 
-<<<<<<< HEAD
-  Flow.keySignature('B');
-  Flow.keySignature('C');
-  Flow.keySignature('Fm');
-  Flow.keySignature('Ab');
-  Flow.keySignature('Abm');
-  Flow.keySignature('F#');
-  Flow.keySignature('G#m');
-  Flow.keySignature('G#');
-  Flow.keySignature('Dbm');
-
-  Flow.keySignature('flats_8');
-  Flow.keySignature('sharps_14');
-  Flow.keySignature('flats_10');
-  Flow.keySignature('sharps_8');
-
-=======
   VexFlow.keySignature('B');
   VexFlow.keySignature('C');
   VexFlow.keySignature('Fm');
@@ -85,7 +68,14 @@
   VexFlow.keySignature('Abm');
   VexFlow.keySignature('F#');
   VexFlow.keySignature('G#m');
->>>>>>> d602715b
+  VexFlow.keySignature('G#');
+  VexFlow.keySignature('Dbm');
+
+  VexFlow.keySignature('flats_8');
+  VexFlow.keySignature('sharps_14');
+  VexFlow.keySignature('flats_10');
+  VexFlow.keySignature('sharps_8');
+
 
   assert.ok(true, 'all pass');
 }
