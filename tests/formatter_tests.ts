// [VexFlow](https://vexflow.com) - Copyright (c) Mohit Muthanna 2010.
// MIT License
//
// Formatter Tests

import { TestOptions, VexFlowTests } from './vexflow_test_helpers';

import { Accidental } from '../src/accidental';
import { Annotation, AnnotationVerticalJustify } from '../src/annotation';
import { Articulation } from '../src/articulation';
import { Beam } from '../src/beam';
import { Bend } from '../src/bend';
import { Dot } from '../src/dot';
import { Flow } from '../src/flow';
import { Font, FontGlyph, FontWeight } from '../src/font';
import { Formatter } from '../src/formatter';
import { FretHandFinger } from '../src/frethandfinger';
import { ModifierPosition } from '../src/modifier';
import { Note } from '../src/note';
import { Registry } from '../src/registry';
import { Stave } from '../src/stave';
import { StaveConnector } from '../src/staveconnector';
import { StaveNote } from '../src/stavenote';
import { Stem } from '../src/stem';
import { StemmableNote } from '../src/stemmablenote';
import { StringNumber } from '../src/stringnumber';
import { Tables } from '../src/tables';
import { Tuplet } from '../src/tuplet';
import { Voice, VoiceTime } from '../src/voice';
import { MockTickable } from './mocks';

const FormatterTests = {
  Start(): void {
    QUnit.module('Formatter');
    test('TickContext Building', buildTickContexts);

    const run = VexFlowTests.runTests;
    run('Whitespace and justify', rightJustify);
    run('Notehead padding', noteHeadPadding);
    run('Justification and alignment with accidentals', accidentalJustification);
    run('Long measure taking full space', longMeasureProblems);
    run('Vertical alignment - few unaligned beats', unalignedNoteDurations1);
    run('Vertical alignment - many unaligned beats', unalignedNoteDurations2, { globalSoftmax: false });
    run('Vertical alignment - many unaligned beats (global softmax)', unalignedNoteDurations2, { globalSoftmax: true });
    run('Vertical alignment - many mixed elements', alignedMixedElements, { globalSoftmax: true });
    run('StaveNote - Justification', justifyStaveNotes);
    run('Notes with Tab', notesWithTab);
    run('Multiple Staves - Justified', multiStaves, { debug: true });
    run('Softmax', softMax);
    run('Mixtime', mixTime);
    run('Tight', tightNotes1);
    run('Tight 2', tightNotes2);
    run('Annotations', annotations);
    run('Proportional Formatting - No Tuning', proportional, { debug: true, iterations: 0 });
    run('Proportional Formatting - No Justification', proportional, { justify: false, debug: true, iterations: 0 });
    run('Proportional Formatting (20 iterations)', proportional, { debug: true, iterations: 20, alpha: 0.5 });
  },
};

/** Calculate the glyph's width in the current music font. */
// How is this different from Glyph.getWidth()? The numbers don't match up.
function getGlyphWidth(glyphName: string): number {
  // `38` seems to be the `font_scale` specified in many classes, such as
  // Accidental, Articulation, Ornament, Strokes. Does this mean `38pt`???
  //
  // However, tables.ts specifies:
  //   NOTATION_FONT_SCALE: 39,
  //   TABLATURE_FONT_SCALE: 39,
  const musicFont = Tables.currentMusicFont();
  const glyph: FontGlyph = musicFont.getGlyphs()[glyphName];
  const widthInEm = (glyph.x_max - glyph.x_min) / musicFont.getResolution();
  return widthInEm * 38 * Font.scaleToPxFrom.pt;
}

function buildTickContexts(): void {
  function createTickable(beat: number) {
    return new MockTickable().setTicks(beat);
  }

  const BEAT = (1 * Flow.RESOLUTION) / 4;

  const tickables1 = [
    createTickable(BEAT).setWidth(10),
    createTickable(BEAT * 2).setWidth(20),
    createTickable(BEAT).setWidth(30),
  ];

  const tickables2 = [
    createTickable(BEAT * 2).setWidth(10),
    createTickable(BEAT).setWidth(20),
    createTickable(BEAT).setWidth(30),
  ];

  const voice1 = new Voice(Flow.TIME4_4);
  const voice2 = new Voice(Flow.TIME4_4);

  voice1.addTickables(tickables1);
  voice2.addTickables(tickables2);

  const formatter = new Formatter();
  const tContexts = formatter.createTickContexts([voice1, voice2]);

  equal(tContexts.list.length, 4, 'Voices should have four tick contexts');

  throws(() => formatter.getMinTotalWidth(), /NoMinTotalWidth/, 'Expected to throw exception');

  ok(formatter.preCalculateMinTotalWidth([voice1, voice2]), 'Successfully runs preCalculateMinTotalWidth');
  equal(formatter.getMinTotalWidth(), 88, 'Get minimum total width without passing voices');

  formatter.preFormat();

  equal(formatter.getMinTotalWidth(), 88, 'Minimum total width');
  equal(tickables1[0].getX(), tickables2[0].getX(), 'First notes of both voices have the same X');
  equal(tickables1[2].getX(), tickables2[2].getX(), 'Last notes of both voices have the same X');
  ok(
    tickables1[1].getX() < tickables2[1].getX(),
    'Second note of voice 2 is to the right of the second note of voice 1'
  );
}

function rightJustify(options: TestOptions): void {
  const f = VexFlowTests.makeFactory(options, 1200, 300);
  const getTickables = (time: VoiceTime, n: number, duration: string): Voice => {
    const tickar: StaveNote[] = [];
    let i = 0;
    for (i = 0; i < n; ++i) {
      tickar.push(new StaveNote({ keys: ['f/4'], duration }));
    }
    return new Voice(time).addTickables(tickar);
  };
  const renderTest = (time: VoiceTime, n: number, duration: string, x: number, width: number) => {
    const formatter = f.Formatter();

    const stave = f.Stave({ x, y: 40, width });
    // stave.addClef('treble').addTimeSignature('4/4');

    const voice = getTickables(time, n, duration);
    formatter.joinVoices([voice]).formatToStave([voice], stave);
    stave.draw();
    voice.draw(f.getContext(), stave);
  };
  renderTest({ num_beats: 4, beat_value: 4, resolution: 4 * 4096 }, 2, '2', 10, 300);
  renderTest({ num_beats: 4, beat_value: 4, resolution: 4 * 4096 }, 1, 'w', 310, 300);
  renderTest({ num_beats: 3, beat_value: 4, resolution: 4 * 4096 }, 3, '4', 610, 300);
  renderTest({ num_beats: 3, beat_value: 4, resolution: 4 * 4096 }, 6, '8', 910, 300);
  ok(true);
}

function noteHeadPadding(options: TestOptions): void {
  const registry = new Registry();
  Registry.enableDefaultRegistry(registry);
  const f = VexFlowTests.makeFactory(options, 600, 300);
  const score = f.EasyScore();
  score.set({ time: '9/8' });

  const notes1 = score.notes('(d5 f5)/8,(c5 e5)/8,(d5 f5)/8,(c5 e5)/2.');
  const beams = [new Beam(notes1.slice(0, 3), true)];
  const voice1 = new Voice().setMode(Voice.Mode.SOFT);
  const notes2 = score.notes('(g4 an4)/2.,(g4 a4)/4.', { clef: 'treble' });
  const voice2 = new Voice().setMode(Voice.Mode.SOFT);
  voice2.addTickables(notes2);
  voice1.addTickables(notes1);

  const formatter = f.Formatter().joinVoices([voice1]).joinVoices([voice2]);
  const width = formatter.preCalculateMinTotalWidth([voice1, voice2]);
  formatter.format([voice1, voice2], width);

  const staveWidth = width + Stave.defaultPadding;
  const stave1 = f.Stave({ y: 50, width: staveWidth });
  const stave2 = f.Stave({ y: 150, width: staveWidth });
  stave1.draw();
  stave2.draw();
  voice1.draw(f.getContext(), stave1);
  voice2.draw(f.getContext(), stave2);
  beams.forEach((b) => b.setContext(f.getContext()).draw());
  ok(true);
}

function longMeasureProblems(options: TestOptions): void {
  const registry = new Registry();
  Registry.enableDefaultRegistry(registry);
  const f = VexFlowTests.makeFactory(options, 1500, 300);
  const score = f.EasyScore();
  score.set({ time: '4/4' });
  const notes1 = score.notes(
    'b4/4,b4/8,b4/8,b4/4,b4/4,b4/2,b4/2,b4/4,b4/8,b4/8,b4/4,b4/4,b4/2,b4/2,b4/4,b4/8,b4/8,b4/4,b4/4,b4/2,b4/2,b4/4,b4/2,b4/8,b4/8'
  );
  const voice1 = new Voice().setMode(Voice.Mode.SOFT);
  const notes2 = score.notes(
    'd3/4,(ab3 f4)/2,d3/4,ab3/4,d3/2,ab3/4,d3/4,ab3/2,d3/4,ab3/4,d3/2,ab3/4,d3/4,ab3/2,d3/4,ab3/4,d3/2,ab3/4,d4/4,d4/2,d4/4',
    { clef: 'bass' }
  );
  const voice2 = new Voice().setMode(Voice.Mode.SOFT);
  voice2.addTickables(notes2);
  voice1.addTickables(notes1);
  const formatter = f.Formatter().joinVoices([voice1]).joinVoices([voice2]);
  const width = formatter.preCalculateMinTotalWidth([voice1, voice2]);
  formatter.format([voice1, voice2], width);
  const stave1 = f.Stave({ y: 50, width: width + Stave.defaultPadding });
  const stave2 = f.Stave({ y: 200, width: width + Stave.defaultPadding });
  stave1.draw();
  stave2.draw();
  voice1.draw(f.getContext(), stave1);
  voice2.draw(f.getContext(), stave2);
  ok(true);
}

function accidentalJustification(options: TestOptions): void {
  const f = VexFlowTests.makeFactory(options, 600, 300);
  const score = f.EasyScore();

  const notes11 = score.notes('a4/2, a4/4, a4/8, ab4/16, an4/16');
  const voice11 = score.voice(notes11, { time: '4/4' });

  const notes21 = score.notes('c4/2, d4/8, d4/8, e4/8, e4/8');
  const voice21 = score.voice(notes21, { time: '4/4' });

  let beams = Beam.generateBeams(notes11.slice(2));
  beams = beams.concat(beams, Beam.generateBeams(notes21.slice(1, 3)));
  beams = beams.concat(Beam.generateBeams(notes21.slice(3)));
  const formatter = f.Formatter({ softmaxFactor: 100 }).joinVoices([voice11]).joinVoices([voice21]);

  const width = formatter.preCalculateMinTotalWidth([voice11, voice21]);
  const stave11 = f.Stave({ y: 20, width: width + Stave.defaultPadding });
  const stave21 = f.Stave({ y: 130, width: width + Stave.defaultPadding });
  formatter.format([voice11, voice21], width);
  const ctx = f.getContext();
  stave11.setContext(ctx).draw();
  stave21.setContext(ctx).draw();
  voice11.draw(ctx, stave11);
  voice21.draw(ctx, stave21);
  beams.forEach((b) => b.setContext(ctx).draw());
  ok(true);
}

function unalignedNoteDurations1(options: TestOptions): void {
  const f = VexFlowTests.makeFactory(options, 600, 250);
  const score = f.EasyScore();

  const notes11 = [
    new StaveNote({ keys: ['a/4'], duration: '8' }),
    new StaveNote({ keys: ['b/4'], duration: '4' }),
    new StaveNote({ keys: ['b/4'], duration: '8' }),
  ];
  const notes21 = [
    new StaveNote({ keys: ['a/4'], duration: '16' }),
    new StaveNote({ keys: ['b/4.'], duration: '4' }),
    new StaveNote({ keys: ['a/4'], duration: '8d' }),
  ];
  Dot.buildAndAttach([notes21[2]], { all: true });

  const ctx = f.getContext();
  const voice11 = score.voice(notes11, { time: '2/4' }).setMode(Voice.Mode.SOFT);
  const voice21 = score.voice(notes21, { time: '2/4' }).setMode(Voice.Mode.SOFT);
  const beams21 = Beam.generateBeams(notes21);
  const beams11 = Beam.generateBeams(notes11);
  const formatter = new Formatter();
  formatter.joinVoices([voice11]);
  formatter.joinVoices([voice21]);

  const width = formatter.preCalculateMinTotalWidth([voice11, voice21]);
  const stave11 = f.Stave({ y: 20, width: width + Stave.defaultPadding });
  const stave21 = f.Stave({ y: 130, width: width + Stave.defaultPadding });
  formatter.format([voice11, voice21], width);
  stave11.setContext(ctx).draw();
  stave21.setContext(ctx).draw();
  voice11.draw(ctx, stave11);
  voice21.draw(ctx, stave21);

  beams21.forEach((b) => b.setContext(ctx).draw());
  beams11.forEach((b) => b.setContext(ctx).draw());

  ok(voice11.getTickables()[1].getX() > voice21.getTickables()[1].getX());
}

function unalignedNoteDurations2(options: TestOptions): void {
  const notes1 = [
    new StaveNote({ keys: ['b/4'], duration: '8r' }),
    new StaveNote({ keys: ['g/4'], duration: '16' }),
    new StaveNote({ keys: ['c/5'], duration: '16' }),
    new StaveNote({ keys: ['e/5'], duration: '16' }),
    new StaveNote({ keys: ['g/4'], duration: '16' }),
    new StaveNote({ keys: ['c/5'], duration: '16' }),
    new StaveNote({ keys: ['e/5'], duration: '16' }),
    new StaveNote({ keys: ['b/4'], duration: '8r' }),
    new StaveNote({ keys: ['g/4'], duration: '16' }),
    new StaveNote({ keys: ['c/5'], duration: '16' }),
    new StaveNote({ keys: ['e/5'], duration: '16' }),
    new StaveNote({ keys: ['g/4'], duration: '16' }),
    new StaveNote({ keys: ['c/5'], duration: '16' }),
    new StaveNote({ keys: ['e/5'], duration: '16' }),
  ];

  const notes2 = [
    new StaveNote({ keys: ['a/4'], duration: '16r' }),
    new StaveNote({ keys: ['e/4.'], duration: '8d' }),
    new StaveNote({ keys: ['e/4'], duration: '4' }),
    new StaveNote({ keys: ['a/4'], duration: '16r' }),
    new StaveNote({ keys: ['e/4.'], duration: '8d' }),
    new StaveNote({ keys: ['e/4'], duration: '4' }),
  ];

  const f = VexFlowTests.makeFactory(options, 750, 280);
  const context = f.getContext();
  const voice1 = new Voice({ num_beats: 4, beat_value: 4 });
  voice1.addTickables(notes1);
  const voice2 = new Voice({ num_beats: 4, beat_value: 4 });
  voice2.addTickables(notes2);

  const formatter = new Formatter({ softmaxFactor: 100, globalSoftmax: options.params.globalSoftmax });
  formatter.joinVoices([voice1]);
  formatter.joinVoices([voice2]);
  const width = formatter.preCalculateMinTotalWidth([voice1, voice2]);

  formatter.format([voice1, voice2], width);
  const stave1 = new Stave(10, 40, width + Stave.defaultPadding);
  const stave2 = new Stave(10, 100, width + Stave.defaultPadding);
  stave1.setContext(context).draw();
  stave2.setContext(context).draw();
  voice1.draw(context, stave1);
  voice2.draw(context, stave2);

  ok(voice1.getTickables()[1].getX() > voice2.getTickables()[1].getX());
}

function alignedMixedElements(options: TestOptions): void {
  const f = VexFlowTests.makeFactory(options, 800, 500);
  const context = f.getContext();
  const stave = new Stave(10, 200, 400);
  const stave2 = new Stave(410, 200, 400);
  const notes = [
    new StaveNote({ keys: ['c/5'], duration: '8' })
<<<<<<< HEAD
      .addModifier(new Accidental('##'), 0)
      .addModifier(new FretHandFinger('4').setPosition(4), 0)
      .addModifier(new StringNumber('3').setPosition(4), 0)
      .addModifier(new Articulation('a.').setPosition(4), 0)
      .addModifier(new Articulation('a>').setPosition(4), 0)
      .addModifier(new Articulation('a^').setPosition(4), 0)
      .addModifier(new Articulation('am').setPosition(4), 0)
      .addModifier(new Articulation('a@u').setPosition(4), 0)
      .addModifier(new Annotation('yyyy').setVerticalJustification(3), 0)
      .addModifier(new Annotation('xxxx').setVerticalJustification(3).setFont('Sans-serif', 20, ''), 0)
      .addModifier(new Annotation('ttt').setVerticalJustification(3).setFont('Sans-serif', 20, ''), 0),
=======
      .addModifier(0, new Accidental('##'))
      .addModifier(0, new FretHandFinger('4').setPosition(ModifierPosition.BELOW))
      .addModifier(0, new StringNumber('3').setPosition(ModifierPosition.BELOW))
      .addModifier(0, new Articulation('a.').setPosition(ModifierPosition.BELOW))
      .addModifier(0, new Articulation('a>').setPosition(ModifierPosition.BELOW))
      .addModifier(0, new Articulation('a^').setPosition(ModifierPosition.BELOW))
      .addModifier(0, new Articulation('am').setPosition(ModifierPosition.BELOW))
      .addModifier(0, new Articulation('a@u').setPosition(ModifierPosition.BELOW))
      .addModifier(0, new Annotation('yyyy').setVerticalJustification(AnnotationVerticalJustify.BOTTOM))
      .addModifier(
        0,
        new Annotation('xxxx').setVerticalJustification(AnnotationVerticalJustify.BOTTOM).setFont('Sans-serif', 20, '')
      )
      .addModifier(
        0,
        new Annotation('ttt').setVerticalJustification(AnnotationVerticalJustify.BOTTOM).setFont('Sans-serif', 20, '')
      ),
    new StaveNote({ keys: ['c/5'], duration: '8', stem_direction: Stem.DOWN })
      .addModifier(0, new StringNumber('3').setPosition(ModifierPosition.BELOW))
      .addModifier(0, new Articulation('a.').setPosition(ModifierPosition.BELOW))
      .addModifier(0, new Articulation('a>').setPosition(ModifierPosition.BELOW)),
>>>>>>> 08045814
    new StaveNote({ keys: ['c/5'], duration: '8' }),
  ];
  const notes2 = [
    new StaveNote({ keys: ['c/5'], duration: '8' })
      .addModifier(0, new StringNumber('3').setPosition(ModifierPosition.ABOVE))
      .addModifier(0, new Articulation('a.').setPosition(ModifierPosition.ABOVE))
      .addModifier(0, new Annotation('yyyy').setVerticalJustification(AnnotationVerticalJustify.TOP)),
    new StaveNote({ keys: ['c/5'], duration: '8', stem_direction: Stem.DOWN })
      .addModifier(0, new FretHandFinger('4').setPosition(ModifierPosition.ABOVE))
      .addModifier(0, new StringNumber('3').setPosition(ModifierPosition.ABOVE))
      .addModifier(0, new Articulation('a.').setPosition(ModifierPosition.ABOVE))
      .addModifier(0, new Articulation('a>').setPosition(ModifierPosition.ABOVE))
      .addModifier(0, new Articulation('a^').setPosition(ModifierPosition.ABOVE))
      .addModifier(0, new Articulation('am').setPosition(ModifierPosition.ABOVE))
      .addModifier(0, new Articulation('a@u').setPosition(ModifierPosition.ABOVE))
      .addModifier(0, new Annotation('yyyy').setVerticalJustification(AnnotationVerticalJustify.TOP))
      .addModifier(
        0,
        new Annotation('xxxx').setVerticalJustification(AnnotationVerticalJustify.TOP).setFont('Sans-serif', 20, '')
      )
      .addModifier(
        0,
        new Annotation('ttt').setVerticalJustification(AnnotationVerticalJustify.TOP).setFont('Sans-serif', 20, '')
      ),
    new StaveNote({ keys: ['c/5'], duration: '8' }),
  ];

  const tuplet = new Tuplet(notes).setTupletLocation(-1);
  const tuplet2 = new Tuplet(notes2).setTupletLocation(1);

  Formatter.FormatAndDraw(context, stave, notes);
  Formatter.FormatAndDraw(context, stave2, notes2);
  stave.setContext(context).draw();
  stave2.setContext(context).draw();
  tuplet.setContext(context).draw();
  tuplet2.setContext(context).draw();

  ok(true);
}

function justifyStaveNotes(options: TestOptions): void {
  const f = VexFlowTests.makeFactory(options, 520, 280);
  const ctx = f.getContext();
  const score = f.EasyScore();

  let y = 30;
  function justifyToWidth(width: number) {
    f.Stave({ y: y }).addClef('treble');

    const voices = [
      score.voice(score.notes('(cbb4 en4 a4)/2, (d4 e4 f4)/8, (d4 f4 a4)/8, (cn4 f#4 a4)/4', { stem: 'down' })),
      score.voice(score.notes('(bb4 e#5 a5)/4, (d5 e5 f5)/2, (c##5 fb5 a5)/4', { stem: 'up' })),
    ];

    f.Formatter()
      .joinVoices(voices)
      .format(voices, width - (Stave.defaultPadding + getGlyphWidth('gClef')));

    // Show the the width of notes via a horizontal line with red, green, yellow, blue, gray indicators.
    voices[0].getTickables().forEach((note) => Note.plotMetrics(ctx, note, y + 140)); // Bottom line.
    voices[1].getTickables().forEach((note) => Note.plotMetrics(ctx, note, y - 20)); // Top Line

    y += 210;
  }

  justifyToWidth(520);

  f.draw();

  ok(true);
}

function notesWithTab(options: TestOptions): void {
  const f = VexFlowTests.makeFactory(options, 420, 580);
  const score = f.EasyScore();

  let y = 10;
  function justifyToWidth(width: number) {
    const stave = f.Stave({ y: y }).addClef('treble');

    const voice = score.voice(score.notes('d#4/2, (c4 d4)/8, d4/8, (c#4 e4 a4)/4', { stem: 'up' }));

    y += 100;

    f.TabStave({ y: y }).addTabGlyph().setNoteStartX(stave.getNoteStartX());

    const tabVoice = score.voice([
      f.TabNote({ positions: [{ str: 3, fret: 6 }], duration: '2' }).addModifier(new Bend('Full'), 0),
      f
        .TabNote({
          positions: [
            { str: 2, fret: 3 },
            { str: 3, fret: 5 },
          ],
          duration: '8',
        })
        .addModifier(new Bend('Unison'), 1),
      f.TabNote({ positions: [{ str: 3, fret: 7 }], duration: '8' }),
      f.TabNote({
        positions: [
          { str: 3, fret: 6 },
          { str: 4, fret: 7 },
          { str: 2, fret: 5 },
        ],
        duration: '4',
      }),
    ]);

    f.Formatter().joinVoices([voice]).joinVoices([tabVoice]).format([voice, tabVoice], width);

    y += 150;
  }

  justifyToWidth(0);
  justifyToWidth(300);

  f.draw();

  ok(true);
}

function multiStaves(options: TestOptions): void {
  const f = VexFlowTests.makeFactory(options, 600, 400);
  const ctx = f.getContext();
  const score = f.EasyScore();

  //////////////////////////////////////////////////////////////////////////////////////////////////
  // Draw 3 Staves (one measure each).
  const notes11 = score.notes('f4/4, d4/8, g4/4, eb4/8');
  const notes21 = score.notes('d4/8, d4, d4, d4, e4, eb4');
  const notes31 = score.notes('a5/8, a5, a5, a5, a5, a5', { stem: 'down' });
  let voices = [
    score.voice(notes11, { time: '6/8' }),
    score.voice(notes21, { time: '6/8' }),
    score.voice(notes31, { time: '6/8' }),
  ];

  let formatter = f.Formatter();
  voices.forEach((v) => formatter.joinVoices([v]));
  let width = formatter.preCalculateMinTotalWidth(voices);
  formatter.format(voices, width);

  let beams = [
    new Beam(notes21.slice(0, 3), true),
    new Beam(notes21.slice(3, 6), true),
    new Beam(notes31.slice(0, 3), true),
    new Beam(notes31.slice(3, 6), true),
  ];

  const staveYs = [20, 130, 250];
  let staveWidth = width + getGlyphWidth('gClef') + getGlyphWidth('timeSig8') + Stave.defaultPadding;
  let staves = [
    f.Stave({ y: staveYs[0], width: staveWidth }).addClef('treble').addTimeSignature('6/8'),
    f.Stave({ y: staveYs[1], width: staveWidth }).addClef('treble').addTimeSignature('6/8'),
    f.Stave({ y: staveYs[2], width: staveWidth }).addClef('bass').addTimeSignature('6/8'),
  ];
  f.StaveConnector({
    top_stave: staves[1],
    bottom_stave: staves[2],
    type: 'brace',
  });
  for (let i = 0; i < staves.length; ++i) {
    staves[i].setContext(ctx).draw();
    voices[i].draw(ctx, staves[i]);
  }
  beams.forEach((beam) => beam.setContext(ctx).draw());

  //////////////////////////////////////////////////////////////////////////////////////////////////
  // Draw 3 more staves (one measure each).
  // These are adjacent to the first set of staves, representing the second measure of each stave.
  const notes12 = score.notes('ab4/4, bb4/8, (cb5 eb5)/4[stem="down"], d5/8[stem="down"]');
  const notes22 = score.notes('(eb4 ab4)/4., (c4 eb4 ab4)/4, db5/8', { stem: 'up' });
  const notes32 = score.notes('a5/8, a5, a5, a5, a5, a5', { stem: 'down' });
  voices = [
    score.voice(notes12, { time: '6/8' }),
    score.voice(notes22, { time: '6/8' }),
    score.voice(notes32, { time: '6/8' }),
  ];

  formatter = f.Formatter();
  voices.forEach((v) => formatter.joinVoices([v]));
  width = formatter.preCalculateMinTotalWidth(voices);

  const staveX = staves[0].getX() + staves[0].getWidth();
  staveWidth = width + Stave.defaultPadding;
  staves = [
    f.Stave({ x: staveX, y: staveYs[0], width: staveWidth }),
    f.Stave({ x: staveX, y: staveYs[1], width: staveWidth }),
    f.Stave({ x: staveX, y: staveYs[2], width: staveWidth }),
  ];

  formatter.format(voices, width);
  beams = [
    // Add beams to each group of 3 notes.
    new Beam(notes32.slice(0, 3), true),
    new Beam(notes32.slice(3, 6), true),
  ];
  for (let i = 0; i < staves.length; ++i) {
    staves[i].setContext(ctx).draw();
    voices[i].draw(ctx, staves[i]);
    voices[i].getTickables().forEach((note) => Note.plotMetrics(ctx, note, staveYs[i] - 20));
  }
  beams.forEach((beam) => beam.setContext(ctx).draw());
  ok(true);
}

function proportional(options: TestOptions): void {
  const debug = options.params.debug;
  Registry.enableDefaultRegistry(new Registry());

  const f = VexFlowTests.makeFactory(options, 775, 750);
  const system = f.System({
    x: 50,
    autoWidth: true,
    debugFormatter: debug,
    noJustification: !(options.params.justify === undefined && true),
    formatIterations: options.params.iterations,
    details: { alpha: options.params.alpha },
  });

  const score = f.EasyScore();
  const voices = [
    score.notes('c5/8, c5'),
    score.tuplet(score.notes('a4/8, a4, a4'), { notes_occupied: 2 }),
    score.notes('c5/16, c5, c5, c5'),
    score.tuplet(score.notes('a4/16, a4, a4, a4, a4'), { notes_occupied: 4 }),
    score.tuplet(score.notes('a4/32, a4, a4, a4, a4, a4, a4'), { notes_occupied: 8 }),
  ];

  const createVoice = (notes: StemmableNote[]) => score.voice(notes, { time: '1/4' });
  const createStave = (voice: Voice) =>
    system
      .addStave({ voices: [voice], debugNoteMetrics: debug })
      .addClef('treble')
      .addTimeSignature('1/4');

  voices.map(createVoice).forEach(createStave);
  system.addConnector().setType(StaveConnector.type.BRACKET);

  f.draw();

  // Debugging: Show how many elements of each type we have added.
  // const typeMap = Registry.getDefaultRegistry().index.type;
  // const table = Object.keys(typeMap).map((typeName) => typeName + ': ' + Object.keys(typeMap[typeName]).length);
  // console.log(table);

  Registry.disableDefaultRegistry();
  ok(true);
}

function softMax(options: TestOptions): void {
  const f = VexFlowTests.makeFactory(options, 550, 500);
  f.getContext().scale(0.8, 0.8);

  function draw(y: number, factor: number): void {
    const score = f.EasyScore();
    const system = f.System({
      x: 100,
      y,
      details: { softmaxFactor: factor },
      autoWidth: true,
    });

    system
      .addStave({
        voices: [
          score.voice(
            score
              .notes('C#5/h, a4/q')
              .concat(score.beam(score.notes('Abb4/8, A4/8')))
              .concat(score.beam(score.notes('A4/16, A#4, A4, Ab4/32, A4'))),
            { time: '5/4' }
          ),
        ],
      })
      .addClef('treble')
      .addTimeSignature('5/4');

    f.draw();
    ok(true);
  }

  draw(50, 1);
  draw(150, 2);
  draw(250, 10);
  draw(350, 20);
  draw(450, 200);
}

function mixTime(options: TestOptions): void {
  const f = VexFlowTests.makeFactory(options, 400 + Stave.defaultPadding, 250);
  f.getContext().scale(0.8, 0.8);
  const score = f.EasyScore();
  const system = f.System({
    details: { softmaxFactor: 100 },
    autoWidth: true,
    debugFormatter: true,
  });

  system
    .addStave({
      voices: [score.voice(score.notes('C#5/q, B4').concat(score.beam(score.notes('A4/8, E4, C4, D4'))))],
    })
    .addClef('treble')
    .addTimeSignature('4/4');

  system
    .addStave({
      voices: [score.voice(score.notes('C#5/q, B4, B4').concat(score.tuplet(score.beam(score.notes('A4/8, E4, C4')))))],
    })
    .addClef('treble')
    .addTimeSignature('4/4');

  f.draw();
  ok(true);
}

function tightNotes1(options: TestOptions): void {
  const f = VexFlowTests.makeFactory(options, 440, 250);
  f.getContext().scale(0.8, 0.8);
  const score = f.EasyScore();
  const system = f.System({
    autoWidth: true,
    debugFormatter: true,
    details: { maxIterations: 10 },
  });

  system
    .addStave({
      voices: [
        score.voice(score.beam(score.notes('B4/16, B4, B4, B4, B4, B4, B4, B4')).concat(score.notes('B4/q, B4'))),
      ],
    })
    .addClef('treble')
    .addTimeSignature('4/4');

  system
    .addStave({
      voices: [
        score.voice(score.notes('B4/q, B4').concat(score.beam(score.notes('B4/16, B4, B4, B4, B4, B4, B4, B4')))),
      ],
    })
    .addClef('treble')
    .addTimeSignature('4/4');

  f.draw();
  ok(true);
}

function tightNotes2(options: TestOptions): void {
  const f = VexFlowTests.makeFactory(options, 440, 250);
  f.getContext().scale(0.8, 0.8);
  const score = f.EasyScore();
  const system = f.System({
    autoWidth: true,
    debugFormatter: true,
  });

  system
    .addStave({
      voices: [
        score.voice(score.beam(score.notes('B4/16, B4, B4, B4, B4, B4, B4, B4')).concat(score.notes('B4/q, B4'))),
      ],
    })
    .addClef('treble')
    .addTimeSignature('4/4');

  system
    .addStave({
      voices: [score.voice(score.notes('B4/w'))],
    })
    .addClef('treble')
    .addTimeSignature('4/4');

  f.draw();
  ok(true);
}

function annotations(options: TestOptions): void {
  const pageWidth = 916;
  const pageHeight = 600;
  const f = VexFlowTests.makeFactory(options, pageWidth, pageHeight);
  const context = f.getContext();

  const lyrics1 = ['ipso', 'ipso-', 'ipso', 'ipso', 'ipsoz', 'ipso-', 'ipso', 'ipso', 'ipso', 'ip', 'ipso'];
  const lyrics2 = ['ipso', 'ipso-', 'ipsoz', 'ipso', 'ipso', 'ipso-', 'ipso', 'ipso', 'ipso', 'ip', 'ipso'];

  const smar = [
    {
      sm: 5,
      width: 550,
      lyrics: lyrics1,
      title: '550px,softMax:5',
    },
    {
      sm: 10,
      width: 550,
      lyrics: lyrics2,
      title: '550px,softmax:10,different word order',
    },
    {
      sm: 5,
      width: 550,
      lyrics: lyrics2,
      title: '550px,softmax:5',
    },
    {
      sm: 100,
      width: 550,
      lyrics: lyrics2,
      title: '550px,softmax:100',
    },
  ];

  const rowSize = 140;
  const beats = 12;
  const beatsPer = 8;
  const beamGroup = 3;

  const durations = ['8d', '16', '8', '8d', '16', '8', '8d', '16', '8', '4', '8'];
  const beams: Beam[] = [];
  let y = 40;

  smar.forEach((sm) => {
    const stave = new Stave(10, y, sm.width);
    const notes: StaveNote[] = [];
    let iii = 0;
    context.fillText(sm.title, 100, y);
    y += rowSize;

    durations.forEach((dd) => {
      const note = new StaveNote({ keys: ['b/4'], duration: dd });
      if (dd.indexOf('d') >= 0) {
        Dot.buildAndAttach([note], { all: true });
      }
      if (sm.lyrics.length > iii) {
        note.addModifier(
          new Annotation(sm.lyrics[iii])
            .setVerticalJustification(Annotation.VerticalJustify.BOTTOM)
            .setFont(Font.SERIF, 12, FontWeight.NORMAL)
        );
      }
      notes.push(note);
      iii += 1;
    });

    notes.forEach((note) => {
      if (note.getDuration().indexOf('d') >= 0) {
        Dot.buildAndAttach([note], { all: true });
      }
    });

    // Don't beam the last group
    let notesToBeam: StaveNote[] = [];
    notes.forEach((note) => {
      if (note.getIntrinsicTicks() < 4096) {
        notesToBeam.push(note);
        if (notesToBeam.length >= beamGroup) {
          beams.push(new Beam(notesToBeam));
          notesToBeam = [];
        }
      } else {
        notesToBeam = [];
      }
    });

    const voice1 = new Voice({ num_beats: beats, beat_value: beatsPer }).setMode(Voice.Mode.SOFT).addTickables(notes);

    const fmt = new Formatter({ softmaxFactor: sm.sm, maxIterations: 2 }).joinVoices([voice1]);
    fmt.format([voice1], sm.width - 11);

    stave.setContext(context).draw();
    voice1.draw(context, stave);

    beams.forEach((b) => b.setContext(context).draw());
  });

  ok(true);
}

VexFlowTests.register(FormatterTests);
export { FormatterTests };<|MERGE_RESOLUTION|>--- conflicted
+++ resolved
@@ -330,64 +330,51 @@
   const stave2 = new Stave(410, 200, 400);
   const notes = [
     new StaveNote({ keys: ['c/5'], duration: '8' })
-<<<<<<< HEAD
       .addModifier(new Accidental('##'), 0)
-      .addModifier(new FretHandFinger('4').setPosition(4), 0)
-      .addModifier(new StringNumber('3').setPosition(4), 0)
-      .addModifier(new Articulation('a.').setPosition(4), 0)
-      .addModifier(new Articulation('a>').setPosition(4), 0)
-      .addModifier(new Articulation('a^').setPosition(4), 0)
-      .addModifier(new Articulation('am').setPosition(4), 0)
-      .addModifier(new Articulation('a@u').setPosition(4), 0)
-      .addModifier(new Annotation('yyyy').setVerticalJustification(3), 0)
-      .addModifier(new Annotation('xxxx').setVerticalJustification(3).setFont('Sans-serif', 20, ''), 0)
-      .addModifier(new Annotation('ttt').setVerticalJustification(3).setFont('Sans-serif', 20, ''), 0),
-=======
-      .addModifier(0, new Accidental('##'))
-      .addModifier(0, new FretHandFinger('4').setPosition(ModifierPosition.BELOW))
-      .addModifier(0, new StringNumber('3').setPosition(ModifierPosition.BELOW))
-      .addModifier(0, new Articulation('a.').setPosition(ModifierPosition.BELOW))
-      .addModifier(0, new Articulation('a>').setPosition(ModifierPosition.BELOW))
-      .addModifier(0, new Articulation('a^').setPosition(ModifierPosition.BELOW))
-      .addModifier(0, new Articulation('am').setPosition(ModifierPosition.BELOW))
-      .addModifier(0, new Articulation('a@u').setPosition(ModifierPosition.BELOW))
-      .addModifier(0, new Annotation('yyyy').setVerticalJustification(AnnotationVerticalJustify.BOTTOM))
+      .addModifier(new FretHandFinger('4').setPosition(ModifierPosition.BELOW), 0)
+      .addModifier(new StringNumber('3').setPosition(ModifierPosition.BELOW), 0)
+      .addModifier(new Articulation('a.').setPosition(ModifierPosition.BELOW), 0)
+      .addModifier(new Articulation('a>').setPosition(ModifierPosition.BELOW), 0)
+      .addModifier(new Articulation('a^').setPosition(ModifierPosition.BELOW), 0)
+      .addModifier(new Articulation('am').setPosition(ModifierPosition.BELOW), 0)
+      .addModifier(new Articulation('a@u').setPosition(ModifierPosition.BELOW), 0)
+      .addModifier(new Annotation('yyyy').setVerticalJustification(AnnotationVerticalJustify.BOTTOM), 0)
       .addModifier(
-        0,
-        new Annotation('xxxx').setVerticalJustification(AnnotationVerticalJustify.BOTTOM).setFont('Sans-serif', 20, '')
+        new Annotation('xxxx').setVerticalJustification(AnnotationVerticalJustify.BOTTOM).setFont('sans-serif', 20),
+        0
       )
       .addModifier(
-        0,
-        new Annotation('ttt').setVerticalJustification(AnnotationVerticalJustify.BOTTOM).setFont('Sans-serif', 20, '')
+        new Annotation('ttt').setVerticalJustification(AnnotationVerticalJustify.BOTTOM).setFont('sans-serif', 20),
+        0
       ),
     new StaveNote({ keys: ['c/5'], duration: '8', stem_direction: Stem.DOWN })
-      .addModifier(0, new StringNumber('3').setPosition(ModifierPosition.BELOW))
-      .addModifier(0, new Articulation('a.').setPosition(ModifierPosition.BELOW))
-      .addModifier(0, new Articulation('a>').setPosition(ModifierPosition.BELOW)),
->>>>>>> 08045814
+      .addModifier(new StringNumber('3').setPosition(ModifierPosition.BELOW), 0)
+      .addModifier(new Articulation('a.').setPosition(ModifierPosition.BELOW), 0)
+      .addModifier(new Articulation('a>').setPosition(ModifierPosition.BELOW), 0),
+
     new StaveNote({ keys: ['c/5'], duration: '8' }),
   ];
   const notes2 = [
     new StaveNote({ keys: ['c/5'], duration: '8' })
-      .addModifier(0, new StringNumber('3').setPosition(ModifierPosition.ABOVE))
-      .addModifier(0, new Articulation('a.').setPosition(ModifierPosition.ABOVE))
-      .addModifier(0, new Annotation('yyyy').setVerticalJustification(AnnotationVerticalJustify.TOP)),
+      .addModifier(new StringNumber('3').setPosition(ModifierPosition.ABOVE), 0)
+      .addModifier(new Articulation('a.').setPosition(ModifierPosition.ABOVE), 0)
+      .addModifier(new Annotation('yyyy').setVerticalJustification(AnnotationVerticalJustify.TOP), 0),
     new StaveNote({ keys: ['c/5'], duration: '8', stem_direction: Stem.DOWN })
-      .addModifier(0, new FretHandFinger('4').setPosition(ModifierPosition.ABOVE))
-      .addModifier(0, new StringNumber('3').setPosition(ModifierPosition.ABOVE))
-      .addModifier(0, new Articulation('a.').setPosition(ModifierPosition.ABOVE))
-      .addModifier(0, new Articulation('a>').setPosition(ModifierPosition.ABOVE))
-      .addModifier(0, new Articulation('a^').setPosition(ModifierPosition.ABOVE))
-      .addModifier(0, new Articulation('am').setPosition(ModifierPosition.ABOVE))
-      .addModifier(0, new Articulation('a@u').setPosition(ModifierPosition.ABOVE))
-      .addModifier(0, new Annotation('yyyy').setVerticalJustification(AnnotationVerticalJustify.TOP))
+      .addModifier(new FretHandFinger('4').setPosition(ModifierPosition.ABOVE), 0)
+      .addModifier(new StringNumber('3').setPosition(ModifierPosition.ABOVE), 0)
+      .addModifier(new Articulation('a.').setPosition(ModifierPosition.ABOVE), 0)
+      .addModifier(new Articulation('a>').setPosition(ModifierPosition.ABOVE), 0)
+      .addModifier(new Articulation('a^').setPosition(ModifierPosition.ABOVE), 0)
+      .addModifier(new Articulation('am').setPosition(ModifierPosition.ABOVE), 0)
+      .addModifier(new Articulation('a@u').setPosition(ModifierPosition.ABOVE), 0)
+      .addModifier(new Annotation('yyyy').setVerticalJustification(AnnotationVerticalJustify.TOP), 0)
       .addModifier(
-        0,
-        new Annotation('xxxx').setVerticalJustification(AnnotationVerticalJustify.TOP).setFont('Sans-serif', 20, '')
+        new Annotation('xxxx').setVerticalJustification(AnnotationVerticalJustify.TOP).setFont('sans-serif', 20),
+        0
       )
       .addModifier(
-        0,
-        new Annotation('ttt').setVerticalJustification(AnnotationVerticalJustify.TOP).setFont('Sans-serif', 20, '')
+        new Annotation('ttt').setVerticalJustification(AnnotationVerticalJustify.TOP).setFont('sans-serif', 20),
+        0
       ),
     new StaveNote({ keys: ['c/5'], duration: '8' }),
   ];
