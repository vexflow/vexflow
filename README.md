--- conflicted
+++ resolved
@@ -2,22 +2,13 @@
 
 VexFlow is an open-source library for rendering music notation. It is written in TypeScript (compiled to ES6), and outputs scores to HTML Canvas and SVG. It works in browsers and also in Node.js projects (e.g., a command line script to save a score as a PDF).
 
-<<<<<<< HEAD
-The guide below refers to VexFlow 4.2.
-If you need to work with the previous version, follow the [version 3.0.9 tutorial](https://github.com/0xfe/vexflow/wiki/VexFlow-3.0.9-Tutorial).
-To follow the current work on VexFlow 5, see https://github.com/vexflow/vexflow.
-=======
 The guide below refers to VexFlow 5.
->>>>>>> d602715b
 
 ## Quick Start
 
 The quickest way to add VexFlow to a web page is via a `<script>` tag.
 
 ```html
-<<<<<<< HEAD
-<script src="https://cdn.jsdelivr.net/npm/vexflow@4.2.2/build/cjs/vexflow.js"></script>
-=======
 <!-- Load Bravura and Academico (see vexflow-fonts for available fonts) -->
 <style>
   @font-face {
@@ -38,7 +29,6 @@
 <!-- Load library -->
 <script src="https://cdn.jsdelivr.net/npm/vexflow@5.0.0-alpha.4/build/cjs/vexflow.js"></script>
 
->>>>>>> d602715b
 <script>
   document.fonts.ready.then(() => {
     VexFlow.setFonts('Bravura', 'Academico');
